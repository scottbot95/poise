--- conflicted
+++ resolved
@@ -211,12 +211,11 @@
 
         // Create serenity client
         let mut client_builder = serenity::ClientBuilder::new(token, intents)
-            .framework(crate::Framework::new(options, user_data_setup));
+            .framework(crate::Framework::new(options, setup));
         if let Some(client_settings) = self.client_settings {
             client_builder = client_settings(client_builder);
         }
 
-<<<<<<< HEAD
         // Run serenity client
         let mut client = client_builder.await?;
         if autosharded {
@@ -224,10 +223,6 @@
         } else {
             client.start().await
         }
-=======
-        // Create framework with specified settings
-        crate::Framework::new(client_builder, setup, options).await
->>>>>>> 8e155706
     }
 
     /// Start the framework with the specified configuration.
