--- conflicted
+++ resolved
@@ -105,18 +105,14 @@
         interaction: crate::CommandOrAutocompleteInteraction<'_>,
         value: &serenity::ResolvedValue<'_>,
     ) -> Result<T, SlashArgError> {
-<<<<<<< HEAD
         let string = match *value {
             serenity::ResolvedValue::String(s) => s,
-            _ => return Err(SlashArgError::CommandStructureMismatch("expected string")),
+            _ => {
+                return Err(SlashArgError::CommandStructureMismatch {
+                    description: "expected string",
+                })
+            }
         };
-=======
-        let string = value
-            .as_str()
-            .ok_or(SlashArgError::CommandStructureMismatch {
-                description: "expected string",
-            })?;
->>>>>>> 8e155706
         T::convert(
             ctx,
             interaction.guild_id(),
@@ -141,8 +137,6 @@
         #[async_trait::async_trait]
         impl SlashArgument for $t {
             async fn extract(
-<<<<<<< HEAD
-                self,
                 _: &impl serenity::CacheHttp,
                 _: crate::CommandOrAutocompleteInteraction<'_>,
                 value: &serenity::ResolvedValue<'_>,
@@ -150,28 +144,16 @@
                 match *value {
                     serenity::ResolvedValue::Integer(x) => x
                         .try_into()
-                        .map_err(|_| SlashArgError::CommandStructureMismatch(
-                            "received out of bounds integer"
-                        )),
-                    _ => Err(SlashArgError::CommandStructureMismatch("expected integer")),
+                        .map_err(|_| SlashArgError::CommandStructureMismatch {
+                            description: "received out of bounds integer",
+                        }),
+                    _ => Err(SlashArgError::CommandStructureMismatch {
+                        description: "expected integer",
+                    }),
                 }
             }
 
-            fn create(self, builder: serenity::CreateCommandOption) -> serenity::CreateCommandOption {
-=======
-                _: &serenity::Context,
-                _: crate::ApplicationCommandOrAutocompleteInteraction<'_>,
-                value: &serenity::json::Value,
-            ) -> Result<$t, SlashArgError> {
-                value
-                    .as_i64()
-                    .ok_or(SlashArgError::CommandStructureMismatch { description: "expected integer" })?
-                    .try_into()
-                    .map_err(|_| SlashArgError::CommandStructureMismatch { description: "received out of bounds integer" })
-            }
-
-            fn create(builder: &mut serenity::CreateApplicationCommandOption) {
->>>>>>> 8e155706
+            fn create(builder: serenity::CreateCommandOption) -> serenity::CreateCommandOption {
                 builder
                     .min_number_value(f64::max(<$t>::MIN as f64, -9007199254740991.))
                     .max_number_value(f64::min(<$t>::MAX as f64, 9007199254740991.))
@@ -182,89 +164,6 @@
 }
 impl_for_integer!(i8 i16 i32 i64 isize u8 u16 u32 u64 usize);
 
-<<<<<<< HEAD
-=======
-/// Implements slash argument trait for float types
-macro_rules! impl_for_float {
-    ($($t:ty)*) => { $(
-        #[async_trait::async_trait]
-        impl SlashArgumentHack<$t> for &PhantomData<$t> {
-            async fn extract(
-                self,
-                _: &serenity::Context,
-                _: crate::ApplicationCommandOrAutocompleteInteraction<'_>,
-                value: &serenity::json::Value,
-            ) -> Result<$t, SlashArgError> {
-                Ok(value
-                    .as_f64()
-                    .ok_or(SlashArgError::CommandStructureMismatch { description: "expected float" })? as $t)
-            }
-
-            fn create(self, builder: &mut serenity::CreateApplicationCommandOption) {
-                builder.kind(serenity::CommandOptionType::Number);
-            }
-        }
-    )* };
-}
-impl_for_float!(f32 f64);
-
-#[async_trait::async_trait]
-impl SlashArgumentHack<bool> for &PhantomData<bool> {
-    async fn extract(
-        self,
-        _: &serenity::Context,
-        _: crate::ApplicationCommandOrAutocompleteInteraction<'_>,
-        value: &serenity::json::Value,
-    ) -> Result<bool, SlashArgError> {
-        Ok(value
-            .as_bool()
-            .ok_or(SlashArgError::CommandStructureMismatch {
-                description: "expected bool",
-            })?)
-    }
-
-    fn create(self, builder: &mut serenity::CreateApplicationCommandOption) {
-        builder.kind(serenity::CommandOptionType::Boolean);
-    }
-}
-
-#[async_trait::async_trait]
-impl SlashArgumentHack<serenity::Attachment> for &PhantomData<serenity::Attachment> {
-    async fn extract(
-        self,
-        _: &serenity::Context,
-        interaction: crate::ApplicationCommandOrAutocompleteInteraction<'_>,
-        value: &Value,
-    ) -> Result<serenity::Attachment, SlashArgError> {
-        let attachment_id = serenity::AttachmentId(
-            value
-                .as_str()
-                .ok_or(SlashArgError::CommandStructureMismatch {
-                    description: "expected attachment id",
-                })?
-                .parse()
-                .map_err(|_| SlashArgError::CommandStructureMismatch {
-                    description: "improper attachment id passed",
-                })?,
-        );
-
-        interaction
-            .data()
-            .resolved
-            .attachments
-            .get(&attachment_id)
-            .cloned()
-            .ok_or(SlashArgError::CommandStructureMismatch {
-                description: "attachment id with no attachment",
-            })
-    }
-
-    fn create(self, builder: &mut serenity::CreateApplicationCommandOption) {
-        builder.kind(serenity::CommandOptionType::Attachment);
-    }
-}
-
->>>>>>> 8e155706
 #[async_trait::async_trait]
 impl<T: SlashArgument + Sync> SlashArgumentHack<T> for &PhantomData<T> {
     async fn extract(
@@ -291,35 +190,22 @@
         #[async_trait::async_trait]
         impl SlashArgument for $type {
             async fn extract(
-<<<<<<< HEAD
-                self,
                 $ctx: &impl serenity::CacheHttp,
                 $interaction: crate::CommandOrAutocompleteInteraction<'_>,
                 value: &serenity::ResolvedValue<'_>,
-=======
-                ctx: &serenity::Context,
-                interaction: crate::ApplicationCommandOrAutocompleteInteraction<'_>,
-                value: &serenity::json::Value,
->>>>>>> 8e155706
             ) -> Result<$type, SlashArgError> {
                 match *value {
                     serenity::ResolvedValue::$slash_param_type( $($arg),* ) => Ok( $extractor ),
-                    _ => Err(SlashArgError::CommandStructureMismatch(
-                        concat!("expected ", stringify!($slash_param_type))
-                    )),
+                    _ => Err(SlashArgError::CommandStructureMismatch {
+                        description: concat!("expected ", stringify!($slash_param_type))
+                    }),
                 }
             }
 
-<<<<<<< HEAD
             fn create(
-                self,
                 builder: serenity::CreateCommandOption,
             ) -> serenity::CreateCommandOption {
                 builder.kind(serenity::CommandOptionType::$slash_param_type)
-=======
-            fn create(builder: &mut serenity::CreateApplicationCommandOption) {
-                builder.kind(serenity::CommandOptionType::$slash_param_type);
->>>>>>> 8e155706
             }
         }
     };
