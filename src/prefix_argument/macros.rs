--- conflicted
+++ resolved
@@ -277,22 +277,7 @@
             raw_event_handlers: vec![],
             framework: None,
             manager,
-<<<<<<< HEAD
             shard,
-=======
-            shard: Shard::new(
-                Arc::new(Mutex::new("wss://gateway.discord.gg".to_string())),
-                "",
-                ShardInfo {
-                    id: ShardId(0),
-                    total: 1,
-                },
-                Default::default(),
-                None,
-            )
-            .await
-            .expect("failed to create shard"),
->>>>>>> 88c10cc9
             #[cfg(feature = "cache")]
             cache: Default::default(),
             http: Arc::new(::serenity::http::Http::new("example")),
@@ -303,11 +288,7 @@
         let ctx = serenity::Context {
             data: Arc::new(tokio::sync::RwLock::new(::serenity::prelude::TypeMap::new())),
             shard: ::serenity::gateway::ShardMessenger::new(&shard_runner),
-<<<<<<< HEAD
             shard_id,
-=======
-            shard_id: ShardId(0),
->>>>>>> 88c10cc9
             http: Arc::new(::serenity::http::Http::new("example")),
             #[cfg(feature = "cache")]
             cache: Default::default(),
