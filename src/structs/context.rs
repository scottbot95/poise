//! Just contains Context and `PartialContext` structs

use std::borrow::Cow;

use crate::serenity_prelude as serenity;

// needed for proc macro
#[doc(hidden)]
pub trait _GetGenerics {
    type U;
    type E;
}
impl<U, E> _GetGenerics for Context<'_, U, E> {
    type U = U;
    type E = E;
}

/// Wrapper around either [`crate::ApplicationContext`] or [`crate::PrefixContext`]
#[derive(Debug)]
pub enum Context<'a, U, E> {
    /// Application command context
    Application(crate::ApplicationContext<'a, U, E>),
    /// Prefix command context
    Prefix(crate::PrefixContext<'a, U, E>),
    // Not non_exhaustive.. adding a whole new category of commands would justify breakage lol
}
impl<U, E> Clone for Context<'_, U, E> {
    fn clone(&self) -> Self {
        *self
    }
}
impl<U, E> Copy for Context<'_, U, E> {}
impl<'a, U, E> From<crate::ApplicationContext<'a, U, E>> for Context<'a, U, E> {
    fn from(x: crate::ApplicationContext<'a, U, E>) -> Self {
        Self::Application(x)
    }
}
impl<'a, U, E> From<crate::PrefixContext<'a, U, E>> for Context<'a, U, E> {
    fn from(x: crate::PrefixContext<'a, U, E>) -> Self {
        Self::Prefix(x)
    }
}
/// Macro to generate Context methods and also PrefixContext and ApplicationContext methods that
/// delegate to Context
macro_rules! context_methods {
    ( $(
        $( #[$($attrs:tt)*] )*
        // pub $(async $($dummy:block)?)? fn $fn_name:ident $()
        // $fn_name:ident ($($sig:tt)*) $body:block
        $($await:ident)? ( $fn_name:ident $self:ident $($arg:ident)* )
        ( $($sig:tt)* ) $body:block
    )* ) => {
        impl<'a, U, E> Context<'a, U, E> { $(
            $( #[$($attrs)*] )*
            $($sig)* $body
        )* }

        impl<'a, U, E> crate::PrefixContext<'a, U, E> { $(
            $( #[$($attrs)*] )*
            $($sig)* {
                $crate::Context::Prefix($self).$fn_name($($arg)*) $(.$await)?
            }
        )* }

        impl<'a, U, E> crate::ApplicationContext<'a, U, E> { $(
            $( #[$($attrs)*] )*
            $($sig)* {
                $crate::Context::Application($self).$fn_name($($arg)*) $(.$await)?
            }
        )* }
    };
}
// Note how you have to surround the function signature in parantheses, and also add a line before
// the signature with the function name, parameter names and maybe `await` token
context_methods! {
    /// Defer the response, giving the bot multiple minutes to respond without the user seeing an
    /// "interaction failed error".
    ///
    /// Also sets the [`crate::ApplicationContext::has_sent_initial_response`] flag so subsequent
    /// responses will be sent in the correct manner.
    ///
    /// No-op if this is an autocomplete context
    ///
    /// This will make the response public; to make it ephemeral, use [`Self::defer_ephemeral()`].
    await (defer self)
    (pub async fn defer(self) -> Result<(), serenity::Error>) {
        if let Self::Application(ctx) = self {
            ctx.defer_response(false).await?;
        }
        Ok(())
    }

    /// See [`Self::defer()`]
    ///
    /// This will make the response ephemeral; to make it public, use [`Self::defer()`].
    await (defer_ephemeral self)
    (pub async fn defer_ephemeral(self) -> Result<(), serenity::Error>) {
        if let Self::Application(ctx) = self {
            ctx.defer_response(true).await?;
        }
        Ok(())
    }

    /// If this is an application command, [`Self::defer()`] is called
    ///
    /// If this is a prefix command, a typing broadcast is started until the return value is
    /// dropped.
    // #[must_use = "The typing broadcast will only persist if you store it"] // currently doesn't work
    await (defer_or_broadcast self)
    (pub async fn defer_or_broadcast(self) -> Result<Option<serenity::Typing>, serenity::Error>) {
        Ok(match self {
            Self::Application(ctx) => {
                ctx.defer_response(false).await?;
                None
            }
<<<<<<< HEAD
            Self::Prefix(ctx) => Some(ctx.msg.channel_id.start_typing(&ctx.discord.http)),
=======
            Self::Prefix(ctx) => Some(
                ctx.msg
                    .channel_id
                    .start_typing(&ctx.serenity_context.http)?,
            ),
>>>>>>> 8e155706
        })
    }

    /// Shorthand of [`crate::say_reply`]
<<<<<<< HEAD
    pub async fn say(
=======
    ///
    /// Note: panics when called in an autocomplete context!
    await (say self text)
    (pub async fn say(
>>>>>>> 8e155706
        self,
        text: impl Into<String>,
    ) -> Result<crate::ReplyHandle<'a>, serenity::Error>) {
        crate::say_reply(self, text).await
    }

    /// Like [`Self::say`], but formats the message as a reply to the user's command
    /// message.
    ///
    /// Equivalent to `.send(|b| b.content("...").reply(true))`.
    ///
    /// Only has an effect in prefix context, because slash command responses are always
    /// formatted as a reply.
    ///
    /// Note: panics when called in an autocomplete context!
    await (reply self text)
    (pub async fn reply(
        self,
        text: impl Into<String>,
    ) -> Result<crate::ReplyHandle<'a>, serenity::Error>) {
        self.send(|b| b.content(text).reply(true)).await
    }

    /// Shorthand of [`crate::send_reply`]
<<<<<<< HEAD
    pub async fn send<'att>(
        self,
        builder: crate::CreateReply,
    ) -> Result<crate::ReplyHandle<'a>, serenity::Error> {
=======
    ///
    /// Note: panics when called in an autocomplete context!
    await (send self builder)
    (pub async fn send<'att>(
        self,
        builder: impl for<'b> FnOnce(
            &'b mut crate::CreateReply<'att>,
        ) -> &'b mut crate::CreateReply<'att>,
    ) -> Result<crate::ReplyHandle<'a>, serenity::Error>) {
>>>>>>> 8e155706
        crate::send_reply(self, builder).await
    }

    /// Return the stored [`serenity::Context`] within the underlying context type.
    (serenity_context self)
    (pub fn serenity_context(self) -> &'a serenity::Context) {
        match self {
            Self::Application(ctx) => ctx.serenity_context,
            Self::Prefix(ctx) => ctx.serenity_context,
        }
    }

    /// Create a [`crate::CooldownContext`] based off the underlying context type.
    (cooldown_context self)
    (pub fn cooldown_context(self) -> crate::CooldownContext) {
        crate::CooldownContext {
            user_id: self.author().id,
            channel_id: self.channel_id(),
            guild_id: self.guild_id()
        }
    }

    /// See [`Self::serenity_context`].
    #[deprecated = "poise::Context can now be passed directly into most serenity functions. Otherwise, use `.serenity_context()` now"]
    #[allow(deprecated)]
    (discord self)
    (pub fn discord(self) -> &'a serenity::Context) {
        self.serenity_context()
    }

    /// Returns a view into data stored by the framework, like configuration
    (framework self)
    (pub fn framework(self) -> crate::FrameworkContext<'a, U, E>) {
        match self {
            Self::Application(ctx) => ctx.framework,
            Self::Prefix(ctx) => ctx.framework,
        }
    }

    /// Return a reference to your custom user data
    (data self)
    (pub fn data(self) -> &'a U) {
        match self {
            Self::Application(ctx) => ctx.data,
            Self::Prefix(ctx) => ctx.data,
        }
    }

    /// Return the channel ID of this context
    (channel_id self)
    (pub fn channel_id(self) -> serenity::ChannelId) {
        match self {
            Self::Application(ctx) => ctx.interaction.channel_id(),
            Self::Prefix(ctx) => ctx.msg.channel_id,
        }
    }

    /// Returns the guild ID of this context, if we are inside a guild
    (guild_id self)
    (pub fn guild_id(self) -> Option<serenity::GuildId>) {
        match self {
            Self::Application(ctx) => ctx.interaction.guild_id(),
            Self::Prefix(ctx) => ctx.msg.guild_id,
        }
    }

    // Doesn't fit in with the rest of the functions here but it's convenient
    /// Return the guild of this context, if we are inside a guild.
    #[cfg(feature = "cache")]
<<<<<<< HEAD
    pub fn guild(&self) -> Option<serenity::GuildRef<'_>> {
        self.guild_id()?.to_guild_cached(self.discord())
=======
    (guild self)
    (pub fn guild(self) -> Option<serenity::Guild>) {
        self.guild_id()?.to_guild_cached(self)
>>>>>>> 8e155706
    }

    // Doesn't fit in with the rest of the functions here but it's convenient
    /// Return the partial guild of this context, if we are inside a guild.
    ///
    /// Attempts to find the guild in cache, if cache feature is enabled. Otherwise, falls back to
    /// an HTTP request
    ///
    /// Returns None if in DMs, or if the guild HTTP request fails
    await (partial_guild self)
    (pub async fn partial_guild(self) -> Option<serenity::PartialGuild>) {
        #[cfg(feature = "cache")]
<<<<<<< HEAD
        if let Some(guild) = self.guild_id()?.to_guild_cached(self.discord()) {
            return Some(guild.clone().into());
=======
        if let Some(guild) = self.guild_id()?.to_guild_cached(self) {
            return Some(guild.into());
>>>>>>> 8e155706
        }

        self.guild_id()?.to_partial_guild(self).await.ok()
    }

    // Doesn't fit in with the rest of the functions here but it's convenient
    /// Returns the author of the invoking message or interaction, as a [`serenity::Member`]
    ///
    /// Returns a reference to the inner member object if in an [`crate::ApplicationContext`], otherwise
    /// clones the member out of the cache, or fetches from the discord API.
    ///
    /// Returns None if this command was invoked in DMs, or if the member cache lookup or HTTP
    /// request failed
    ///
    /// Warning: can clone the entire Member instance out of the cache
    await (author_member self)
    (pub async fn author_member(self) -> Option<Cow<'a, serenity::Member>>) {
        if let Self::Application(ctx) = self {
            ctx.interaction.member().map(Cow::Borrowed)
        } else {
            self.guild_id()?
                .member(self.serenity_context(), self.author().id)
                .await
                .ok()
                .map(Cow::Owned)
        }
    }

    /// Return the datetime of the invoking message or interaction
    (created_at self)
    (pub fn created_at(self) -> serenity::Timestamp) {
        match self {
            Self::Application(ctx) => ctx.interaction.id().created_at(),
            Self::Prefix(ctx) => ctx.msg.timestamp,
        }
    }

    /// Get the author of the command message or application command.
    (author self)
    (pub fn author(self) -> &'a serenity::User) {
        match self {
            Self::Application(ctx) => ctx.interaction.user(),
            Self::Prefix(ctx) => &ctx.msg.author,
        }
    }

    /// Return a ID that uniquely identifies this command invocation.
<<<<<<< HEAD
    pub fn id(&self) -> u64 {
=======
    #[cfg(any(feature = "chrono", feature = "time"))]
    (id self)
    (pub fn id(self) -> u64) {
>>>>>>> 8e155706
        match self {
            Self::Application(ctx) => ctx.interaction.id().get(),
            Self::Prefix(ctx) => {
                let mut id = ctx.msg.id.get();
                if let Some(edited_timestamp) = ctx.msg.edited_timestamp {
                    // We replace the 42 datetime bits with msg.timestamp_edited so that the ID is
                    // unique even after edits

                    // Set existing datetime bits to zero
                    id &= !0 >> 42;

                    // Calculate Discord's datetime representation (millis since Discord epoch) and
                    // insert those bits into the ID

                    #[cfg(not(feature = "chrono"))]
                    let timestamp_millis = edited_timestamp.unix_timestamp_nanos() / 1_000_000;

                    #[cfg(feature = "chrono")]
                    let timestamp_millis = edited_timestamp.timestamp_millis();

                    id |= ((timestamp_millis - 1420070400000) as u64) << 22;
                }
                id
            }
        }
    }

    /// If the invoked command was a subcommand, these are the parent commands, ordered top-level
    /// downwards.
    (parent_commands self)
    (pub fn parent_commands(self) -> &'a [&'a crate::Command<U, E>]) {
        match self {
            Self::Prefix(x) => x.parent_commands,
            Self::Application(x) => x.parent_commands,
        }
    }

    /// Returns a reference to the command.
    (command self)
    (pub fn command(self) -> &'a crate::Command<U, E>) {
        match self {
            Self::Prefix(x) => x.command,
            Self::Application(x) => x.command,
        }
    }

    /// Returns the prefix this command was invoked with, or a slash (`/`), if this is an
    /// application command.
    (prefix self)
    (pub fn prefix(self) -> &'a str) {
        match self {
            Context::Prefix(ctx) => ctx.prefix,
            Context::Application(_) => "/",
        }
    }

    /// Returns the command name that this command was invoked with
    ///
    /// Mainly useful in prefix context, for example to check whether a command alias was used.
    ///
    /// In slash contexts, the given command name will always be returned verbatim, since there are
    /// no slash command aliases and the user has no control over spelling
    (invoked_command_name self)
    (pub fn invoked_command_name(self) -> &'a str) {
        match self {
            Self::Prefix(ctx) => ctx.invoked_command_name,
            Self::Application(ctx) => &ctx.interaction.data().name,
        }
    }

<<<<<<< HEAD
    /// Actual implementation of rerun() that returns `FrameworkError` for implementation convenience
    async fn rerun_inner(self) -> Result<(), crate::FrameworkError<'a, U, E>> {
        match self {
            Self::Application(ctx) => {
                // Skip autocomplete interactions
                let interaction = match ctx.interaction {
                    crate::CommandOrAutocompleteInteraction::Command(interaction) => interaction,
                    crate::CommandOrAutocompleteInteraction::Autocomplete(_) => return Ok(()),
                };

                // Check slash command
                if interaction.data.kind == serenity::CommandType::ChatInput {
                    return if let Some(action) = ctx.command.slash_action {
                        action(ctx).await
                    } else {
                        Ok(())
                    };
                }

                // Check context menu command
                if let (Some(action), Some(target)) =
                    (ctx.command.context_menu_action, interaction.data.target())
                {
                    return match action {
                        crate::ContextMenuCommandAction::User(action) => {
                            if let serenity::ResolvedTarget::User(user, _) = target {
                                action(ctx, user.clone()).await
                            } else {
                                Ok(())
                            }
                        }
                        crate::ContextMenuCommandAction::Message(action) => {
                            if let serenity::ResolvedTarget::Message(message) = target {
                                action(ctx, message.clone()).await
                            } else {
                                Ok(())
                            }
                        }
                    };
                }
            }
            Self::Prefix(ctx) => {
                if let Some(action) = ctx.command.prefix_action {
                    return action(ctx).await;
                }
            }
        }

        // Fallback if the Command doesn't have the action it needs to execute this context
        // (This should never happen, because if this context cannot be executed, how could this
        // method have been called)
        Ok(())
    }

=======
>>>>>>> 8e155706
    /// Re-runs this entire command invocation
    ///
    /// Permission checks are omitted; the command code is directly executed as a function. The
    /// result is returned by this function
    await (rerun self)
    (pub async fn rerun(self) -> Result<(), E>) {
        match self.rerun_inner().await {
            Ok(()) => Ok(()),
            Err(crate::FrameworkError::Command { error, ctx: _ }) => Err(error),
            // The only code that runs before the actual user code (which would trigger Command
            // error) is argument parsing. And that's pretty much deterministic. So, because the
            // current command invocation parsed successfully, we can always expect that a command
            // rerun will still parse successfully.
            // Also: can't debug print error because then we need U: Debug + E: Debug bound arghhhhh
            Err(_other) => panic!("unexpected error before entering command"),
        }
    }

    /// Returns the string with which this command was invoked.
    ///
    /// For example `"/slash_command subcommand arg1:value1 arg2:value2"`.
    (invocation_string self)
    (pub fn invocation_string(self) -> String) {
        match self {
            Context::Application(ctx) => {
                let mut string = String::from("/");
                for parent_command in ctx.parent_commands {
                    string += &parent_command.name;
                    string += " ";
                }
                string += &ctx.command.name;
                for arg in ctx.args {
                    #[allow(unused_imports)] // required for simd-json
                    use ::serenity::json::prelude::*;
                    use std::fmt::Write as _;

                    string += " ";
                    string += arg.name;
                    string += ":";
                    let _ = match arg.value {
                        // This was verified to match Discord behavior when copy-pasting a not-yet
                        // sent slash command invocation
                        serenity::ResolvedValue::Attachment(_) => write!(string, ""),
                        serenity::ResolvedValue::Boolean(x) => write!(string, "{}", x),
                        serenity::ResolvedValue::Integer(x) => write!(string, "{}", x),
                        serenity::ResolvedValue::Number(x) => write!(string, "{}", x),
                        serenity::ResolvedValue::String(x) => write!(string, "{}", x),
                        serenity::ResolvedValue::Channel(x) => {
                            write!(string, "#{}", x.name.as_deref().unwrap_or(""))
                        }
                        serenity::ResolvedValue::Role(x) => write!(string, "@{}", x.name),
                        serenity::ResolvedValue::User(x, _) => {
                            string.push('@');
                            string.push_str(&x.name);
                            if let Some(discrim) = x.discriminator {
                                let _ = write!(string, "#{discrim:04}");
                            }
                            Ok(())
                        }

                        serenity::ResolvedValue::Unresolved(_)
                        | serenity::ResolvedValue::SubCommand(_)
                        | serenity::ResolvedValue::SubCommandGroup(_)
                        | serenity::ResolvedValue::Autocomplete { .. } => {
                            log::warn!("unexpected interaction option type");
                            Ok(())
                        }
                        // We need this because ResolvedValue is #[non_exhaustive]
                        _ => {
                            log::warn!("newly-added unknown interaction option type");
                            Ok(())
                        }
                    };
                    // if let Some(x) = arg.value.as_bool() {
                    //     let _ = write!(string, "{}", x);
                    // } else if let Some(x) = arg.value.as_i64() {
                    //     let _ = write!(string, "{}", x);
                    // } else if let Some(x) = arg.value.as_u64() {
                    //     let _ = write!(string, "{}", x);
                    // } else if let Some(x) = arg.value.as_f64() {
                    //     let _ = write!(string, "{}", x);
                    // } else if let Some(x) = arg.value.as_str() {
                    //     let _ = write!(string, "{}", x);
                    // }
                }
                string
            }
            Context::Prefix(ctx) => ctx.msg.content.clone(),
        }
    }

    /// Stores the given value as the data for this command invocation
    ///
    /// This data is carried across the `pre_command` hook, checks, main command execution, and
    /// `post_command`. It may be useful to cache data or pass information to later phases of command
    /// execution.
    await (set_invocation_data self data)
    (pub async fn set_invocation_data<T: 'static + Send + Sync>(self, data: T)) {
        *self.invocation_data_raw().lock().await = Box::new(data);
    }

    /// Attempts to get the invocation data with the requested type
    ///
    /// If the stored invocation data has a different type than requested, None is returned
    await (invocation_data self)
    (pub async fn invocation_data<T: 'static>(
        self,
    ) -> Option<impl std::ops::DerefMut<Target = T> + 'a>) {
        tokio::sync::MutexGuard::try_map(self.invocation_data_raw().lock().await, |any| {
            any.downcast_mut()
        })
        .ok()
    }

    /// If available, returns the locale (selected language) of the invoking user
    (locale self)
    (pub fn locale(self) -> Option<&'a str>) {
        match self {
            Context::Application(ctx) => Some(ctx.interaction.locale()),
            Context::Prefix(_) => None,
        }
    }

<<<<<<< HEAD
    /// Creates a [`serenity::CacheHttp`] from the serenity Context
    pub fn cache_and_http(&self) -> impl serenity::CacheHttp + 'a {
        self.discord()
=======
    /// Builds a [`crate::CreateReply`] by combining the builder closure with the defaults that were
    /// pre-configured in poise.
    ///
    /// This is primarily an internal function and only exposed for people who want to manually
    /// convert [`crate::CreateReply`] instances into Discord requests.
    (reply_builder self builder)
    (pub fn reply_builder<'att>(
        self,
        builder: impl for<'b> FnOnce(&'b mut crate::CreateReply<'att>) -> &'b mut crate::CreateReply<'att>,
    ) -> crate::CreateReply<'att>) {
        let mut reply = crate::CreateReply {
            ephemeral: self.command().ephemeral,
            allowed_mentions: self.framework().options().allowed_mentions.clone(),
            ..Default::default()
        };
        builder(&mut reply);
        if let Some(callback) = self.framework().options().reply_callback {
            callback(self, &mut reply);
        }
        reply
    }

    /// Returns serenity's cache which stores various useful data received from the gateway
    ///
    /// Shorthand for [`.serenity_context().cache`](serenity::Context::cache)
    #[cfg(feature = "cache")]
    (cache self)
    (pub fn cache(self) -> &'a serenity::Cache) {
        &self.serenity_context().cache
    }

    /// Returns serenity's raw Discord API client to make raw API requests, if needed.
    ///
    /// Shorthand for [`.serenity_context().http`](serenity::Context::http)
    (http self)
    (pub fn http(self) -> &'a serenity::Http) {
        &self.serenity_context().http
    }
}

impl<'a, U, E> Context<'a, U, E> {
    /// Actual implementation of rerun() that returns `FrameworkError` for implementation convenience
    async fn rerun_inner(self) -> Result<(), crate::FrameworkError<'a, U, E>> {
        match self {
            Self::Application(ctx) => {
                // Skip autocomplete interactions
                let interaction = match ctx.interaction {
                    crate::ApplicationCommandOrAutocompleteInteraction::ApplicationCommand(
                        interaction,
                    ) => interaction,
                    crate::ApplicationCommandOrAutocompleteInteraction::Autocomplete(_) => {
                        return Ok(())
                    }
                };

                // Check slash command
                if interaction.data.kind == serenity::CommandType::ChatInput {
                    return if let Some(action) = ctx.command.slash_action {
                        action(ctx).await
                    } else {
                        Ok(())
                    };
                }

                // Check context menu command
                if let (Some(action), Some(target)) =
                    (ctx.command.context_menu_action, &interaction.data.target())
                {
                    return match action {
                        crate::ContextMenuCommandAction::User(action) => {
                            if let serenity::ResolvedTarget::User(user, _) = target {
                                action(ctx, user.clone()).await
                            } else {
                                Ok(())
                            }
                        }
                        crate::ContextMenuCommandAction::Message(action) => {
                            if let serenity::ResolvedTarget::Message(message) = target {
                                action(ctx, *message.clone()).await
                            } else {
                                Ok(())
                            }
                        }
                        crate::ContextMenuCommandAction::__NonExhaustive => unreachable!(),
                    };
                }
            }
            Self::Prefix(ctx) => {
                if let Some(action) = ctx.command.prefix_action {
                    return action(ctx).await;
                }
            }
        }

        // Fallback if the Command doesn't have the action it needs to execute this context
        // (This should never happen, because if this context cannot be executed, how could this
        // method have been called)
        Ok(())
    }

    /// Returns the raw type erased invocation data
    fn invocation_data_raw(self) -> &'a tokio::sync::Mutex<Box<dyn std::any::Any + Send + Sync>> {
        match self {
            Context::Application(ctx) => ctx.invocation_data,
            Context::Prefix(ctx) => ctx.invocation_data,
        }
    }
}

// Forwards for serenity::Context's impls. With these, poise::Context can be passed in as-is to
// serenity API functions.
#[cfg(feature = "cache")]
impl<U, E> AsRef<serenity::Cache> for Context<'_, U, E> {
    fn as_ref(&self) -> &serenity::Cache {
        &self.serenity_context().cache
    }
}
impl<U, E> AsRef<serenity::Http> for Context<'_, U, E> {
    fn as_ref(&self) -> &serenity::Http {
        &self.serenity_context().http
    }
}
impl<U, E> AsRef<serenity::ShardMessenger> for Context<'_, U, E> {
    fn as_ref(&self) -> &serenity::ShardMessenger {
        &self.serenity_context().shard
    }
}
// Originally added as part of component interaction modals; not sure if this impl is really
// required by anything else... It makes sense to have though imo
impl<U, E> AsRef<serenity::Context> for Context<'_, U, E> {
    fn as_ref(&self) -> &serenity::Context {
        self.serenity_context()
    }
}
impl<U: Sync, E> serenity::CacheHttp for Context<'_, U, E> {
    fn http(&self) -> &serenity::Http {
        &self.serenity_context().http
    }

    #[cfg(feature = "cache")]
    fn cache(&self) -> Option<&std::sync::Arc<serenity::Cache>> {
        Some(&self.serenity_context().cache)
>>>>>>> 8e155706
    }
}

/// Trimmed down, more general version of [`Context`]
pub struct PartialContext<'a, U, E> {
    /// ID of the guild, if not invoked in DMs
    pub guild_id: Option<serenity::GuildId>,
    /// ID of the invocation channel
    pub channel_id: serenity::ChannelId,
    /// ID of the invocation author
    pub author: &'a serenity::User,
    /// Serenity's context, like HTTP or cache
    pub serenity_context: &'a serenity::Context,
    /// Useful if you need the list of commands, for example for a custom help command
    pub framework: crate::FrameworkContext<'a, U, E>,
    /// Your custom user data
    // TODO: redundant with framework
    pub data: &'a U,
    #[doc(hidden)]
    pub __non_exhaustive: (),
}

impl<U, E> Copy for PartialContext<'_, U, E> {}
impl<U, E> Clone for PartialContext<'_, U, E> {
    fn clone(&self) -> Self {
        *self
    }
}

impl<'a, U, E> From<Context<'a, U, E>> for PartialContext<'a, U, E> {
    fn from(ctx: Context<'a, U, E>) -> Self {
        Self {
            guild_id: ctx.guild_id(),
            channel_id: ctx.channel_id(),
            author: ctx.author(),
            serenity_context: ctx.serenity_context(),
            framework: ctx.framework(),
            data: ctx.data(),
            __non_exhaustive: (),
        }
    }
}

impl<'a, U, E> AsRef<serenity::Http> for Context<'a, U, E> {
    fn as_ref(&self) -> &serenity::Http {
        &self.discord().http
    }
}

#[cfg(feature = "cache")]
impl<'a, U, E> AsRef<serenity::Cache> for Context<'a, U, E> {
    fn as_ref(&self) -> &serenity::Cache {
        &self.discord().cache
    }
}

impl<'a, U, E> serenity::CacheHttp for Context<'a, U, E>
where
    U: Sync,
{
    fn http(&self) -> &serenity::Http {
        &self.discord().http
    }

    #[cfg(feature = "cache")]
    fn cache(&self) -> Option<&std::sync::Arc<serenity::Cache>> {
        Some(&self.discord().cache)
    }
}<|MERGE_RESOLUTION|>--- conflicted
+++ resolved
@@ -113,27 +113,18 @@
                 ctx.defer_response(false).await?;
                 None
             }
-<<<<<<< HEAD
-            Self::Prefix(ctx) => Some(ctx.msg.channel_id.start_typing(&ctx.discord.http)),
-=======
             Self::Prefix(ctx) => Some(
                 ctx.msg
                     .channel_id
-                    .start_typing(&ctx.serenity_context.http)?,
+                    .start_typing(&ctx.serenity_context.http),
             ),
->>>>>>> 8e155706
         })
     }
 
     /// Shorthand of [`crate::say_reply`]
-<<<<<<< HEAD
-    pub async fn say(
-=======
-    ///
-    /// Note: panics when called in an autocomplete context!
+
     await (say self text)
     (pub async fn say(
->>>>>>> 8e155706
         self,
         text: impl Into<String>,
     ) -> Result<crate::ReplyHandle<'a>, serenity::Error>) {
@@ -154,26 +145,16 @@
         self,
         text: impl Into<String>,
     ) -> Result<crate::ReplyHandle<'a>, serenity::Error>) {
-        self.send(|b| b.content(text).reply(true)).await
+        self.send(crate::CreateReply::new().content(text).reply(true)).await
     }
 
     /// Shorthand of [`crate::send_reply`]
-<<<<<<< HEAD
-    pub async fn send<'att>(
-        self,
-        builder: crate::CreateReply,
-    ) -> Result<crate::ReplyHandle<'a>, serenity::Error> {
-=======
-    ///
-    /// Note: panics when called in an autocomplete context!
+
     await (send self builder)
     (pub async fn send<'att>(
         self,
-        builder: impl for<'b> FnOnce(
-            &'b mut crate::CreateReply<'att>,
-        ) -> &'b mut crate::CreateReply<'att>,
+        builder: crate::CreateReply,
     ) -> Result<crate::ReplyHandle<'a>, serenity::Error>) {
->>>>>>> 8e155706
         crate::send_reply(self, builder).await
     }
 
@@ -243,14 +224,9 @@
     // Doesn't fit in with the rest of the functions here but it's convenient
     /// Return the guild of this context, if we are inside a guild.
     #[cfg(feature = "cache")]
-<<<<<<< HEAD
-    pub fn guild(&self) -> Option<serenity::GuildRef<'_>> {
-        self.guild_id()?.to_guild_cached(self.discord())
-=======
     (guild self)
-    (pub fn guild(self) -> Option<serenity::Guild>) {
-        self.guild_id()?.to_guild_cached(self)
->>>>>>> 8e155706
+    (pub fn guild(self) -> Option<serenity::GuildRef<'a>>) {
+        self.guild_id()?.to_guild_cached(self.serenity_context())
     }
 
     // Doesn't fit in with the rest of the functions here but it's convenient
@@ -263,16 +239,11 @@
     await (partial_guild self)
     (pub async fn partial_guild(self) -> Option<serenity::PartialGuild>) {
         #[cfg(feature = "cache")]
-<<<<<<< HEAD
-        if let Some(guild) = self.guild_id()?.to_guild_cached(self.discord()) {
+        if let Some(guild) = self.guild_id()?.to_guild_cached(&self) {
             return Some(guild.clone().into());
-=======
-        if let Some(guild) = self.guild_id()?.to_guild_cached(self) {
-            return Some(guild.into());
->>>>>>> 8e155706
-        }
-
-        self.guild_id()?.to_partial_guild(self).await.ok()
+        }
+
+        self.guild_id()?.to_partial_guild(self.serenity_context()).await.ok()
     }
 
     // Doesn't fit in with the rest of the functions here but it's convenient
@@ -317,13 +288,8 @@
     }
 
     /// Return a ID that uniquely identifies this command invocation.
-<<<<<<< HEAD
-    pub fn id(&self) -> u64 {
-=======
-    #[cfg(any(feature = "chrono", feature = "time"))]
     (id self)
     (pub fn id(self) -> u64) {
->>>>>>> 8e155706
         match self {
             Self::Application(ctx) => ctx.interaction.id().get(),
             Self::Prefix(ctx) => {
@@ -394,63 +360,6 @@
         }
     }
 
-<<<<<<< HEAD
-    /// Actual implementation of rerun() that returns `FrameworkError` for implementation convenience
-    async fn rerun_inner(self) -> Result<(), crate::FrameworkError<'a, U, E>> {
-        match self {
-            Self::Application(ctx) => {
-                // Skip autocomplete interactions
-                let interaction = match ctx.interaction {
-                    crate::CommandOrAutocompleteInteraction::Command(interaction) => interaction,
-                    crate::CommandOrAutocompleteInteraction::Autocomplete(_) => return Ok(()),
-                };
-
-                // Check slash command
-                if interaction.data.kind == serenity::CommandType::ChatInput {
-                    return if let Some(action) = ctx.command.slash_action {
-                        action(ctx).await
-                    } else {
-                        Ok(())
-                    };
-                }
-
-                // Check context menu command
-                if let (Some(action), Some(target)) =
-                    (ctx.command.context_menu_action, interaction.data.target())
-                {
-                    return match action {
-                        crate::ContextMenuCommandAction::User(action) => {
-                            if let serenity::ResolvedTarget::User(user, _) = target {
-                                action(ctx, user.clone()).await
-                            } else {
-                                Ok(())
-                            }
-                        }
-                        crate::ContextMenuCommandAction::Message(action) => {
-                            if let serenity::ResolvedTarget::Message(message) = target {
-                                action(ctx, message.clone()).await
-                            } else {
-                                Ok(())
-                            }
-                        }
-                    };
-                }
-            }
-            Self::Prefix(ctx) => {
-                if let Some(action) = ctx.command.prefix_action {
-                    return action(ctx).await;
-                }
-            }
-        }
-
-        // Fallback if the Command doesn't have the action it needs to execute this context
-        // (This should never happen, because if this context cannot be executed, how could this
-        // method have been called)
-        Ok(())
-    }
-
-=======
->>>>>>> 8e155706
     /// Re-runs this entire command invocation
     ///
     /// Permission checks are omitted; the command code is directly executed as a function. The
@@ -524,17 +433,6 @@
                             Ok(())
                         }
                     };
-                    // if let Some(x) = arg.value.as_bool() {
-                    //     let _ = write!(string, "{}", x);
-                    // } else if let Some(x) = arg.value.as_i64() {
-                    //     let _ = write!(string, "{}", x);
-                    // } else if let Some(x) = arg.value.as_u64() {
-                    //     let _ = write!(string, "{}", x);
-                    // } else if let Some(x) = arg.value.as_f64() {
-                    //     let _ = write!(string, "{}", x);
-                    // } else if let Some(x) = arg.value.as_str() {
-                    //     let _ = write!(string, "{}", x);
-                    // }
                 }
                 string
             }
@@ -574,33 +472,6 @@
         }
     }
 
-<<<<<<< HEAD
-    /// Creates a [`serenity::CacheHttp`] from the serenity Context
-    pub fn cache_and_http(&self) -> impl serenity::CacheHttp + 'a {
-        self.discord()
-=======
-    /// Builds a [`crate::CreateReply`] by combining the builder closure with the defaults that were
-    /// pre-configured in poise.
-    ///
-    /// This is primarily an internal function and only exposed for people who want to manually
-    /// convert [`crate::CreateReply`] instances into Discord requests.
-    (reply_builder self builder)
-    (pub fn reply_builder<'att>(
-        self,
-        builder: impl for<'b> FnOnce(&'b mut crate::CreateReply<'att>) -> &'b mut crate::CreateReply<'att>,
-    ) -> crate::CreateReply<'att>) {
-        let mut reply = crate::CreateReply {
-            ephemeral: self.command().ephemeral,
-            allowed_mentions: self.framework().options().allowed_mentions.clone(),
-            ..Default::default()
-        };
-        builder(&mut reply);
-        if let Some(callback) = self.framework().options().reply_callback {
-            callback(self, &mut reply);
-        }
-        reply
-    }
-
     /// Returns serenity's cache which stores various useful data received from the gateway
     ///
     /// Shorthand for [`.serenity_context().cache`](serenity::Context::cache)
@@ -626,12 +497,8 @@
             Self::Application(ctx) => {
                 // Skip autocomplete interactions
                 let interaction = match ctx.interaction {
-                    crate::ApplicationCommandOrAutocompleteInteraction::ApplicationCommand(
-                        interaction,
-                    ) => interaction,
-                    crate::ApplicationCommandOrAutocompleteInteraction::Autocomplete(_) => {
-                        return Ok(())
-                    }
+                    crate::CommandOrAutocompleteInteraction::Command(interaction) => interaction,
+                    crate::CommandOrAutocompleteInteraction::Autocomplete(_) => return Ok(()),
                 };
 
                 // Check slash command
@@ -650,14 +517,14 @@
                     return match action {
                         crate::ContextMenuCommandAction::User(action) => {
                             if let serenity::ResolvedTarget::User(user, _) = target {
-                                action(ctx, user.clone()).await
+                                action(ctx, (*user).clone()).await
                             } else {
                                 Ok(())
                             }
                         }
                         crate::ContextMenuCommandAction::Message(action) => {
                             if let serenity::ResolvedTarget::Message(message) = target {
-                                action(ctx, *message.clone()).await
+                                action(ctx, (*message).clone()).await
                             } else {
                                 Ok(())
                             }
@@ -721,7 +588,6 @@
     #[cfg(feature = "cache")]
     fn cache(&self) -> Option<&std::sync::Arc<serenity::Cache>> {
         Some(&self.serenity_context().cache)
->>>>>>> 8e155706
     }
 }
 
@@ -763,31 +629,4 @@
             __non_exhaustive: (),
         }
     }
-}
-
-impl<'a, U, E> AsRef<serenity::Http> for Context<'a, U, E> {
-    fn as_ref(&self) -> &serenity::Http {
-        &self.discord().http
-    }
-}
-
-#[cfg(feature = "cache")]
-impl<'a, U, E> AsRef<serenity::Cache> for Context<'a, U, E> {
-    fn as_ref(&self) -> &serenity::Cache {
-        &self.discord().cache
-    }
-}
-
-impl<'a, U, E> serenity::CacheHttp for Context<'a, U, E>
-where
-    U: Sync,
-{
-    fn http(&self) -> &serenity::Http {
-        &self.discord().http
-    }
-
-    #[cfg(feature = "cache")]
-    fn cache(&self) -> Option<&std::sync::Arc<serenity::Cache>> {
-        Some(&self.discord().cache)
-    }
 }