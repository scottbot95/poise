//! Contains all code to dispatch incoming events onto framework commands

mod common;
mod prefix;
mod slash;

pub use common::*;
pub use prefix::*;
pub use slash::*;

use crate::serenity_prelude as serenity;

// TODO: integrate serenity::Context in here? Every place where FrameworkContext is passed is also
// passed serenity::Context
/// A view into data stored by [`crate::Framework`]
pub struct FrameworkContext<'a, U, E> {
    /// User ID of this bot
    pub bot_id: serenity::UserId,
    /// Framework configuration
    pub options: &'a crate::FrameworkOptions<U, E>,
    /// Your provided user data
    pub user_data: &'a U,
    /// Serenity shard manager. Can be used for example to shutdown the bot
    pub shard_manager: &'a std::sync::Arc<tokio::sync::Mutex<serenity::ShardManager>>,
    // deliberately not non exhaustive because you need to create FrameworkContext from scratch
    // to run your own event loop
}
impl<U, E> Copy for FrameworkContext<'_, U, E> {}
impl<U, E> Clone for FrameworkContext<'_, U, E> {
    fn clone(&self) -> Self {
        *self
    }
}
impl<'a, U, E> FrameworkContext<'a, U, E> {
    /// Returns the stored framework options, including commands.
    ///
    /// This function exists for API compatiblity with [`crate::Framework`]. On this type, you can
    /// also just access the public `options` field.
    pub fn options(&self) -> &'a crate::FrameworkOptions<U, E> {
        self.options
    }

    /// Returns the serenity's client shard manager.
    ///
    /// This function exists for API compatiblity with [`crate::Framework`]. On this type, you can
    /// also just access the public `shard_manager` field.
    pub fn shard_manager(&self) -> std::sync::Arc<tokio::sync::Mutex<serenity::ShardManager>> {
        self.shard_manager.clone()
    }

    /// Retrieves user data
    ///
    /// This function exists for API compatiblity with [`crate::Framework`]. On this type, you can
    /// also just access the public `user_data` field.
    #[allow(clippy::unused_async)] // for API compatibility with Framework
    pub async fn user_data(&self) -> &'a U {
        self.user_data
    }
}

/// Central event handling function of this library
pub async fn dispatch_event<U: Send + Sync, E>(
    framework: crate::FrameworkContext<'_, U, E>,
    event: &serenity::FullEvent,
) {
    match event {
        serenity::FullEvent::Message { ctx, new_message } => {
            let invocation_data = tokio::sync::Mutex::new(Box::new(()) as _);
            let mut parent_commands = Vec::new();
            let trigger = crate::MessageDispatchTrigger::MessageCreate;
            if let Err(error) = prefix::dispatch_message(
                framework,
                ctx,
                new_message,
                trigger,
                &invocation_data,
                &mut parent_commands,
            )
            .await
            {
                error.handle(framework.options).await;
            }
        }
        serenity::FullEvent::MessageUpdate { ctx, event, .. } => {
            if let Some(edit_tracker) = &framework.options.prefix_options.edit_tracker {
                let msg = edit_tracker.write().unwrap().process_message_update(
                    event,
                    framework
                        .options()
                        .prefix_options
                        .ignore_edits_if_not_yet_responded,
                );

                if let Some((msg, previously_tracked)) = msg {
                    let invocation_data = tokio::sync::Mutex::new(Box::new(()) as _);
                    let mut parent_commands = Vec::new();
                    let trigger = match previously_tracked {
                        true => crate::MessageDispatchTrigger::MessageEdit,
                        false => crate::MessageDispatchTrigger::MessageEditFromInvalid,
                    };
                    if let Err(error) = prefix::dispatch_message(
                        framework,
                        ctx,
                        &msg,
                        trigger,
                        &invocation_data,
                        &mut parent_commands,
                    )
                    .await
                    {
                        error.handle(framework.options).await;
                    }
                }
            }
        }
<<<<<<< HEAD
        serenity::FullEvent::InteractionCreate {
            ctx,
            interaction: serenity::Interaction::Command(interaction),
=======
        crate::Event::MessageDelete {
            deleted_message_id, ..
        } => {
            if let Some(edit_tracker) = &framework.options.prefix_options.edit_tracker {
                let bot_response = edit_tracker
                    .write()
                    .unwrap()
                    .process_message_delete(*deleted_message_id);
                if let Some(bot_response) = bot_response {
                    if let Err(e) = bot_response.delete(ctx).await {
                        log::warn!("failed to delete bot response: {}", e);
                    }
                }
            }
        }
        crate::Event::InteractionCreate {
            interaction: serenity::Interaction::ApplicationCommand(interaction),
>>>>>>> 8e155706
        } => {
            let invocation_data = tokio::sync::Mutex::new(Box::new(()) as _);
            let mut parent_commands = Vec::new();
            if let Err(error) = slash::dispatch_interaction(
                framework,
                ctx,
                interaction,
                &std::sync::atomic::AtomicBool::new(false),
                &invocation_data,
                &interaction.data.options(),
                &mut parent_commands,
            )
            .await
            {
                error.handle(framework.options).await;
            }
        }
        serenity::FullEvent::InteractionCreate {
            ctx,
            interaction: serenity::Interaction::Autocomplete(interaction),
        } => {
            let invocation_data = tokio::sync::Mutex::new(Box::new(()) as _);
            let mut parent_commands = Vec::new();
            if let Err(error) = slash::dispatch_autocomplete(
                framework,
                ctx,
                interaction,
                &std::sync::atomic::AtomicBool::new(false),
                &invocation_data,
                &interaction.data.options(),
                &mut parent_commands,
            )
            .await
            {
                error.handle(framework.options).await;
            }
        }
        _ => {}
    }

    // Do this after the framework's Ready handling, so that get_user_data() doesnt
    // potentially block infinitely
    if let Err(error) =
<<<<<<< HEAD
        (framework.options.listener)(event, framework, framework.user_data().await).await
    {
        let error = crate::FrameworkError::Listener {
=======
        (framework.options.event_handler)(ctx, event, framework, framework.user_data).await
    {
        let error = crate::FrameworkError::EventHandler {
            ctx,
>>>>>>> 8e155706
            error,
            event,
            framework,
        };
        (framework.options.on_error)(error).await;
    }
}<|MERGE_RESOLUTION|>--- conflicted
+++ resolved
@@ -113,13 +113,10 @@
                 }
             }
         }
-<<<<<<< HEAD
-        serenity::FullEvent::InteractionCreate {
+        serenity::FullEvent::MessageDelete {
             ctx,
-            interaction: serenity::Interaction::Command(interaction),
-=======
-        crate::Event::MessageDelete {
-            deleted_message_id, ..
+            deleted_message_id,
+            ..
         } => {
             if let Some(edit_tracker) = &framework.options.prefix_options.edit_tracker {
                 let bot_response = edit_tracker
@@ -133,9 +130,9 @@
                 }
             }
         }
-        crate::Event::InteractionCreate {
-            interaction: serenity::Interaction::ApplicationCommand(interaction),
->>>>>>> 8e155706
+        serenity::FullEvent::InteractionCreate {
+            ctx,
+            interaction: serenity::Interaction::Command(interaction),
         } => {
             let invocation_data = tokio::sync::Mutex::new(Box::new(()) as _);
             let mut parent_commands = Vec::new();
@@ -179,16 +176,9 @@
     // Do this after the framework's Ready handling, so that get_user_data() doesnt
     // potentially block infinitely
     if let Err(error) =
-<<<<<<< HEAD
-        (framework.options.listener)(event, framework, framework.user_data().await).await
-    {
-        let error = crate::FrameworkError::Listener {
-=======
-        (framework.options.event_handler)(ctx, event, framework, framework.user_data).await
+        (framework.options.event_handler)(event, framework, framework.user_data).await
     {
         let error = crate::FrameworkError::EventHandler {
-            ctx,
->>>>>>> 8e155706
             error,
             event,
             framework,
