--- conflicted
+++ resolved
@@ -41,14 +41,10 @@
     }
 
     /// Returns the serenity's client shard manager.
-<<<<<<< HEAD
     ///
     /// This function exists for API compatiblity with [`crate::Framework`]. On this type, you can
     /// also just access the public `shard_manager` field.
-    pub fn shard_manager(&self) -> std::sync::Arc<tokio::sync::Mutex<serenity::ShardManager>> {
-=======
     pub fn shard_manager(&self) -> std::sync::Arc<serenity::ShardManager> {
->>>>>>> 88c10cc9
         self.shard_manager.clone()
     }
 
