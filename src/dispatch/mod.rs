//! Contains all code to dispatch incoming events onto framework commands

mod common;
mod prefix;
mod slash;

pub use common::*;
pub use prefix::*;
pub use slash::*;

use crate::serenity_prelude as serenity;

// TODO: integrate serenity::Context in here? Every place where FrameworkContext is passed is also
// passed serenity::Context
/// A view into data stored by [`crate::Framework`]
pub struct FrameworkContext<'a, U, E> {
    /// User ID of this bot
    pub bot_id: serenity::UserId,
    /// Framework configuration
    pub options: &'a crate::FrameworkOptions<U, E>,
    /// Your provided user data
    pub user_data: &'a U,
    /// Serenity shard manager. Can be used for example to shutdown the bot
    pub shard_manager: &'a std::sync::Arc<tokio::sync::Mutex<serenity::ShardManager>>,
    // deliberately not non exhaustive because you need to create FrameworkContext from scratch
    // to run your own event loop
}
impl<U, E> Copy for FrameworkContext<'_, U, E> {}
impl<U, E> Clone for FrameworkContext<'_, U, E> {
    fn clone(&self) -> Self {
        *self
    }
}
impl<'a, U, E> FrameworkContext<'a, U, E> {
    /// Returns the stored framework options, including commands.
    pub fn options(&self) -> &'a crate::FrameworkOptions<U, E> {
        self.options
    }

    /// Returns the serenity's client shard manager.
    pub fn shard_manager(&self) -> std::sync::Arc<tokio::sync::Mutex<serenity::ShardManager>> {
        self.shard_manager.clone()
    }

    /// Retrieves user data
    pub async fn user_data(&self) -> &'a U {
        self.user_data
    }
}

/// Central event handling function of this library
pub async fn dispatch_event<U: Send + Sync, E>(
    framework: crate::FrameworkContext<'_, U, E>,
    ctx: &serenity::Context,
    event: &crate::Event,
) {
    match event {
        crate::Event::Message { new_message } => {
            let invocation_data = tokio::sync::Mutex::new(Box::new(()) as _);
            let mut parent_commands = Vec::new();
            let trigger = crate::MessageDispatchTrigger::MessageCreate;
            if let Err(error) = prefix::dispatch_message(
                framework,
                ctx,
                new_message,
                trigger,
                &invocation_data,
                &mut parent_commands,
            )
            .await
            {
                error.handle(framework.options).await;
            }
        }
        crate::Event::MessageUpdate { event, .. } => {
            if let Some(edit_tracker) = &framework.options.prefix_options.edit_tracker {
                let msg = edit_tracker.write().unwrap().process_message_update(
                    event,
                    framework
                        .options()
                        .prefix_options
                        .ignore_edits_if_not_yet_responded,
                );

                if let Some((msg, previously_tracked)) = msg {
                    let invocation_data = tokio::sync::Mutex::new(Box::new(()) as _);
                    let mut parent_commands = Vec::new();
                    let trigger = match previously_tracked {
                        true => crate::MessageDispatchTrigger::MessageEditFromInvalid,
                        false => crate::MessageDispatchTrigger::MessageEdit,
                    };
                    if let Err(error) = prefix::dispatch_message(
                        framework,
                        ctx,
                        &msg,
                        trigger,
                        &invocation_data,
                        &mut parent_commands,
                    )
                    .await
                    {
                        error.handle(framework.options).await;
                    }
                }
            }
        }
        crate::Event::InteractionCreate {
            interaction: serenity::Interaction::Command(interaction),
        } => {
<<<<<<< HEAD
=======
            let invocation_data = tokio::sync::Mutex::new(Box::new(()) as _);
            let mut parent_commands = Vec::new();
>>>>>>> 00b145c2
            if let Err(error) = slash::dispatch_interaction(
                framework,
                ctx,
                interaction,
                &std::sync::atomic::AtomicBool::new(false),
<<<<<<< HEAD
                &tokio::sync::Mutex::new(Box::new(()) as _),
                &interaction.data.options(),
=======
                &invocation_data,
                &mut parent_commands,
>>>>>>> 00b145c2
            )
            .await
            {
                error.handle(framework.options).await;
            }
        }
        crate::Event::InteractionCreate {
            interaction: serenity::Interaction::Autocomplete(interaction),
        } => {
<<<<<<< HEAD
=======
            let invocation_data = tokio::sync::Mutex::new(Box::new(()) as _);
            let mut parent_commands = Vec::new();
>>>>>>> 00b145c2
            if let Err(error) = slash::dispatch_autocomplete(
                framework,
                ctx,
                interaction,
                &std::sync::atomic::AtomicBool::new(false),
<<<<<<< HEAD
                &tokio::sync::Mutex::new(Box::new(()) as _),
                &interaction.data.options(),
=======
                &invocation_data,
                &mut parent_commands,
>>>>>>> 00b145c2
            )
            .await
            {
                error.handle(framework.options).await;
            }
        }
        _ => {}
    }

    // Do this after the framework's Ready handling, so that get_user_data() doesnt
    // potentially block infinitely
    if let Err(error) =
        (framework.options.listener)(ctx, event, framework, framework.user_data().await).await
    {
        let error = crate::FrameworkError::Listener {
            ctx,
            error,
            event,
            framework,
        };
        (framework.options.on_error)(error).await;
    }
}<|MERGE_RESOLUTION|>--- conflicted
+++ resolved
@@ -107,23 +107,16 @@
         crate::Event::InteractionCreate {
             interaction: serenity::Interaction::Command(interaction),
         } => {
-<<<<<<< HEAD
-=======
             let invocation_data = tokio::sync::Mutex::new(Box::new(()) as _);
             let mut parent_commands = Vec::new();
->>>>>>> 00b145c2
             if let Err(error) = slash::dispatch_interaction(
                 framework,
                 ctx,
                 interaction,
                 &std::sync::atomic::AtomicBool::new(false),
-<<<<<<< HEAD
-                &tokio::sync::Mutex::new(Box::new(()) as _),
+                &invocation_data,
                 &interaction.data.options(),
-=======
-                &invocation_data,
                 &mut parent_commands,
->>>>>>> 00b145c2
             )
             .await
             {
@@ -133,23 +126,16 @@
         crate::Event::InteractionCreate {
             interaction: serenity::Interaction::Autocomplete(interaction),
         } => {
-<<<<<<< HEAD
-=======
             let invocation_data = tokio::sync::Mutex::new(Box::new(()) as _);
             let mut parent_commands = Vec::new();
->>>>>>> 00b145c2
             if let Err(error) = slash::dispatch_autocomplete(
                 framework,
                 ctx,
                 interaction,
                 &std::sync::atomic::AtomicBool::new(false),
-<<<<<<< HEAD
-                &tokio::sync::Mutex::new(Box::new(()) as _),
+                &invocation_data,
                 &interaction.data.options(),
-=======
-                &invocation_data,
                 &mut parent_commands,
->>>>>>> 00b145c2
             )
             .await
             {
