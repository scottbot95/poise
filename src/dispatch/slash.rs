//! Dispatches interactions onto framework commands

use crate::serenity_prelude as serenity;

/// Check if the interaction with the given name and arguments matches any framework command
fn find_matching_command<'a, 'b, U, E>(
    interaction_name: &str,
    interaction_options: &'b [serenity::ResolvedOption<'b>],
    commands: &'a [crate::Command<U, E>],
<<<<<<< HEAD
) -> Option<(&'a crate::Command<U, E>, &'b [serenity::ResolvedOption<'b>])> {
=======
    parent_commands: &mut Vec<&'a crate::Command<U, E>>,
) -> Option<(&'a crate::Command<U, E>, &'b [serenity::CommandDataOption])> {
>>>>>>> 00b145c2
    commands.iter().find_map(|cmd| {
        if interaction_name != cmd.name && Some(interaction_name) != cmd.context_menu_name {
            return None;
        }

<<<<<<< HEAD
        if let Some((sub_interaction_name, sub_interaction_options)) = interaction_options
            .iter()
            .find_map(|option| match &option.value {
                serenity::ResolvedValue::SubCommand(o)
                | serenity::ResolvedValue::SubCommandGroup(o) => Some((&option.name, o)),
                _ => None,
            })
        {
=======
        if let Some(sub_interaction) = interaction_options.iter().find(|option| {
            option.kind == serenity::CommandOptionType::SubCommand
                || option.kind == serenity::CommandOptionType::SubCommandGroup
        }) {
            parent_commands.push(cmd);
>>>>>>> 00b145c2
            find_matching_command(
                sub_interaction_name,
                sub_interaction_options,
                &cmd.subcommands,
                parent_commands,
            )
        } else {
            Some((cmd, interaction_options))
        }
    })
}

/// Given an interaction, finds the matching framework command and checks if the user is allowed
/// access
pub async fn extract_command_and_run_checks<'a, U, E>(
    framework: crate::FrameworkContext<'a, U, E>,
    ctx: &'a serenity::Context,
    interaction: crate::CommandOrAutocompleteInteraction<'a>,
    // need to pass the following in for lifetime reasons
    has_sent_initial_response: &'a std::sync::atomic::AtomicBool,
    invocation_data: &'a tokio::sync::Mutex<Box<dyn std::any::Any + Send + Sync>>,
<<<<<<< HEAD
    options: &'a [serenity::ResolvedOption<'a>],
=======
    parent_commands: &'a mut Vec<&'a crate::Command<U, E>>,
>>>>>>> 00b145c2
) -> Result<crate::ApplicationContext<'a, U, E>, crate::FrameworkError<'a, U, E>> {
    let search_result = find_matching_command(
        &interaction.data().name,
        options,
        &framework.options.commands,
        parent_commands,
    );
    let (command, leaf_interaction_options) =
        search_result.ok_or(crate::FrameworkError::UnknownInteraction {
            ctx,
            framework,
            interaction,
        })?;

    let ctx = crate::ApplicationContext {
        data: framework.user_data().await,
        discord: ctx,
        framework,
        interaction,
        args: leaf_interaction_options,
        command,
        parent_commands,
        has_sent_initial_response,
        invocation_data,
        __non_exhaustive: (),
    };

    super::common::check_permissions_and_cooldown(ctx.into()).await?;

    Ok(ctx)
}

/// Dispatches this interaction onto framework commands, i.e. runs the associated command
pub async fn dispatch_interaction<'a, U, E>(
    framework: crate::FrameworkContext<'a, U, E>,
    ctx: &'a serenity::Context,
    interaction: &'a serenity::CommandInteraction,
    // Need to pass this in from outside because of lifetime issues
    has_sent_initial_response: &'a std::sync::atomic::AtomicBool,
    // Need to pass this in from outside because of lifetime issues
    invocation_data: &'a tokio::sync::Mutex<Box<dyn std::any::Any + Send + Sync>>,
    // Need to pass this in from outside because of lifetime issues
<<<<<<< HEAD
    options: &'a [serenity::ResolvedOption<'a>],
=======
    parent_commands: &'a mut Vec<&'a crate::Command<U, E>>,
>>>>>>> 00b145c2
) -> Result<(), crate::FrameworkError<'a, U, E>> {
    let ctx = extract_command_and_run_checks(
        framework,
        ctx,
        crate::CommandOrAutocompleteInteraction::Command(interaction),
        has_sent_initial_response,
        invocation_data,
<<<<<<< HEAD
        options,
=======
        parent_commands,
>>>>>>> 00b145c2
    )
    .await?;

    (framework.options.pre_command)(crate::Context::Application(ctx)).await;

    // Check which interaction type we received and grab the command action and, if context menu,
    // the resolved click target, and execute the action
    let command_structure_mismatch_error = crate::FrameworkError::CommandStructureMismatch {
        ctx,
        description: "received interaction type but command contained no \
                matching action or interaction contained no matching context menu object",
    };
    let action_result = match interaction.data.kind {
        serenity::CommandType::ChatInput => {
            let action = ctx
                .command
                .slash_action
                .ok_or(command_structure_mismatch_error)?;
            action(ctx).await
        }
        serenity::CommandType::User => {
            match (ctx.command.context_menu_action, interaction.data.target()) {
                (
                    Some(crate::ContextMenuCommandAction::User(action)),
                    Some(serenity::ResolvedTarget::User(user, _)),
                ) => action(ctx, user.clone()).await,
                _ => return Err(command_structure_mismatch_error),
            }
        }
        serenity::CommandType::Message => {
            match (ctx.command.context_menu_action, interaction.data.target()) {
                (
                    Some(crate::ContextMenuCommandAction::Message(action)),
                    Some(serenity::ResolvedTarget::Message(message)),
                ) => action(ctx, message.clone()).await,
                _ => return Err(command_structure_mismatch_error),
            }
        }
        other => {
            log::warn!("unknown interaction command type: {:?}", other);
            return Ok(());
        }
    };
    action_result?;

    (framework.options.post_command)(crate::Context::Application(ctx)).await;

    Ok(())
}

/// Dispatches this interaction onto framework commands, i.e. runs the associated autocomplete
/// callback
pub async fn dispatch_autocomplete<'a, U, E>(
    framework: crate::FrameworkContext<'a, U, E>,
    ctx: &'a serenity::Context,
    interaction: &'a serenity::CommandInteraction,
    // Need to pass this in from outside because of lifetime issues
    has_sent_initial_response: &'a std::sync::atomic::AtomicBool,
    // Need to pass this in from outside because of lifetime issues
    invocation_data: &'a tokio::sync::Mutex<Box<dyn std::any::Any + Send + Sync>>,
    // Need to pass this in from outside because of lifetime issues
<<<<<<< HEAD
    options: &'a [serenity::ResolvedOption<'a>],
=======
    parent_commands: &'a mut Vec<&'a crate::Command<U, E>>,
>>>>>>> 00b145c2
) -> Result<(), crate::FrameworkError<'a, U, E>> {
    let ctx = extract_command_and_run_checks(
        framework,
        ctx,
        crate::CommandOrAutocompleteInteraction::Autocomplete(interaction),
        has_sent_initial_response,
        invocation_data,
<<<<<<< HEAD
        options,
=======
        parent_commands,
>>>>>>> 00b145c2
    )
    .await?;

    // Find which parameter is focused by the user
    let (focused_option_name, partial_input) = match ctx.args.iter().find_map(|o| match &o.value {
        serenity::ResolvedValue::Autocomplete { value, .. } => Some((&o.name, value)),
        _ => None,
    }) {
        Some(x) => x,
        None => {
            log::warn!("no option is focused in autocomplete interaction");
            return Ok(());
        }
    };

    // Find the matching parameter from our Command object
    let parameters = &ctx.command.parameters;
    let focused_parameter = parameters
        .iter()
        .find(|p| p.name == *focused_option_name)
        .ok_or(crate::FrameworkError::CommandStructureMismatch {
            ctx,
            description: "focused autocomplete parameter name not recognized",
        })?;

    // Only continue if this parameter supports autocomplete and Discord has given us a partial value
    let autocomplete_callback = match focused_parameter.autocomplete_callback {
        Some(x) => x,
        _ => return Ok(()),
    };

    #[allow(unused_imports)]
    use ::serenity::json::prelude::*; // as_str() access via trait for simd-json

    // Generate an autocomplete response
    let autocomplete_response = match autocomplete_callback(ctx, partial_input).await {
        Ok(x) => x,
        Err(e) => {
            log::warn!("couldn't generate autocomplete response: {}", e);
            return Ok(());
        }
    };

    // Send the generates autocomplete response
    if let Err(e) = interaction
        .create_response(
            &ctx.discord.http,
            serenity::CreateInteractionResponse::Autocomplete(autocomplete_response),
        )
        .await
    {
        log::warn!("couldn't send autocomplete response: {}", e);
    }

    Ok(())
}<|MERGE_RESOLUTION|>--- conflicted
+++ resolved
@@ -7,18 +7,13 @@
     interaction_name: &str,
     interaction_options: &'b [serenity::ResolvedOption<'b>],
     commands: &'a [crate::Command<U, E>],
-<<<<<<< HEAD
+    parent_commands: &mut Vec<&'a crate::Command<U, E>>,
 ) -> Option<(&'a crate::Command<U, E>, &'b [serenity::ResolvedOption<'b>])> {
-=======
-    parent_commands: &mut Vec<&'a crate::Command<U, E>>,
-) -> Option<(&'a crate::Command<U, E>, &'b [serenity::CommandDataOption])> {
->>>>>>> 00b145c2
     commands.iter().find_map(|cmd| {
         if interaction_name != cmd.name && Some(interaction_name) != cmd.context_menu_name {
             return None;
         }
 
-<<<<<<< HEAD
         if let Some((sub_interaction_name, sub_interaction_options)) = interaction_options
             .iter()
             .find_map(|option| match &option.value {
@@ -27,13 +22,7 @@
                 _ => None,
             })
         {
-=======
-        if let Some(sub_interaction) = interaction_options.iter().find(|option| {
-            option.kind == serenity::CommandOptionType::SubCommand
-                || option.kind == serenity::CommandOptionType::SubCommandGroup
-        }) {
             parent_commands.push(cmd);
->>>>>>> 00b145c2
             find_matching_command(
                 sub_interaction_name,
                 sub_interaction_options,
@@ -55,11 +44,8 @@
     // need to pass the following in for lifetime reasons
     has_sent_initial_response: &'a std::sync::atomic::AtomicBool,
     invocation_data: &'a tokio::sync::Mutex<Box<dyn std::any::Any + Send + Sync>>,
-<<<<<<< HEAD
     options: &'a [serenity::ResolvedOption<'a>],
-=======
     parent_commands: &'a mut Vec<&'a crate::Command<U, E>>,
->>>>>>> 00b145c2
 ) -> Result<crate::ApplicationContext<'a, U, E>, crate::FrameworkError<'a, U, E>> {
     let search_result = find_matching_command(
         &interaction.data().name,
@@ -102,11 +88,9 @@
     // Need to pass this in from outside because of lifetime issues
     invocation_data: &'a tokio::sync::Mutex<Box<dyn std::any::Any + Send + Sync>>,
     // Need to pass this in from outside because of lifetime issues
-<<<<<<< HEAD
     options: &'a [serenity::ResolvedOption<'a>],
-=======
+    // Need to pass this in from outside because of lifetime issues
     parent_commands: &'a mut Vec<&'a crate::Command<U, E>>,
->>>>>>> 00b145c2
 ) -> Result<(), crate::FrameworkError<'a, U, E>> {
     let ctx = extract_command_and_run_checks(
         framework,
@@ -114,11 +98,8 @@
         crate::CommandOrAutocompleteInteraction::Command(interaction),
         has_sent_initial_response,
         invocation_data,
-<<<<<<< HEAD
         options,
-=======
-        parent_commands,
->>>>>>> 00b145c2
+        parent_commands,
     )
     .await?;
 
@@ -180,11 +161,9 @@
     // Need to pass this in from outside because of lifetime issues
     invocation_data: &'a tokio::sync::Mutex<Box<dyn std::any::Any + Send + Sync>>,
     // Need to pass this in from outside because of lifetime issues
-<<<<<<< HEAD
     options: &'a [serenity::ResolvedOption<'a>],
-=======
+    // Need to pass this in from outside because of lifetime issues
     parent_commands: &'a mut Vec<&'a crate::Command<U, E>>,
->>>>>>> 00b145c2
 ) -> Result<(), crate::FrameworkError<'a, U, E>> {
     let ctx = extract_command_and_run_checks(
         framework,
@@ -192,11 +171,8 @@
         crate::CommandOrAutocompleteInteraction::Autocomplete(interaction),
         has_sent_initial_response,
         invocation_data,
-<<<<<<< HEAD
         options,
-=======
-        parent_commands,
->>>>>>> 00b145c2
+        parent_commands,
     )
     .await?;
 
