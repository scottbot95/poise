//! Dispatches interactions onto framework commands

use crate::serenity_prelude as serenity;

/// Check if the interaction with the given name and arguments matches any framework command
fn find_matching_command<'a, 'b, U, E>(
    interaction_name: &str,
    interaction_options: &'b [serenity::ResolvedOption<'b>],
    commands: &'a [crate::Command<U, E>],
) -> Option<(&'a crate::Command<U, E>, &'b [serenity::ResolvedOption<'b>])> {
    commands.iter().find_map(|cmd| {
        if interaction_name != cmd.name && Some(interaction_name) != cmd.context_menu_name {
            return None;
        }

        if let Some((sub_interaction_name, sub_interaction_options)) = interaction_options
            .iter()
            .find_map(|option| match &option.value {
                serenity::ResolvedValue::SubCommand(o)
                | serenity::ResolvedValue::SubCommandGroup(o) => Some((&option.name, o)),
                _ => None,
            })
        {
            find_matching_command(
                sub_interaction_name,
                sub_interaction_options,
                &cmd.subcommands,
            )
        } else {
            Some((cmd, interaction_options))
        }
    })
}

/// Given an interaction, finds the matching framework command and checks if the user is allowed
/// access
pub async fn extract_command_and_run_checks<'a, U, E>(
    framework: crate::FrameworkContext<'a, U, E>,
    ctx: &'a serenity::Context,
    interaction: crate::ApplicationCommandOrAutocompleteInteraction<'a>,
    // need to pass the following in for lifetime reasons
    has_sent_initial_response: &'a std::sync::atomic::AtomicBool,
    invocation_data: &'a tokio::sync::Mutex<Box<dyn std::any::Any + Send + Sync>>,
<<<<<<< HEAD
    options: &'a [serenity::ResolvedOption<'a>],
) -> Result<
    crate::ApplicationContext<'a, U, E>,
    Option<(crate::FrameworkError<'a, U, E>, &'a crate::Command<U, E>)>,
> {
=======
) -> Result<crate::ApplicationContext<'a, U, E>, crate::FrameworkError<'a, U, E>> {
>>>>>>> df788fee
    let search_result = find_matching_command(
        &interaction.data().name,
        options,
        &framework.options.commands,
    );
    let (command, leaf_interaction_options) =
        search_result.ok_or(crate::FrameworkError::UnknownInteraction {
            ctx,
            framework,
            interaction,
        })?;

    let ctx = crate::ApplicationContext {
        data: framework.user_data().await,
        discord: ctx,
        framework,
        interaction,
        args: leaf_interaction_options,
        command,
        has_sent_initial_response,
        invocation_data,
        __non_exhaustive: (),
    };

    super::common::check_permissions_and_cooldown(ctx.into()).await?;

    Ok(ctx)
}

/// Dispatches this interaction onto framework commands, i.e. runs the associated command
pub async fn dispatch_interaction<'a, U, E>(
    framework: crate::FrameworkContext<'a, U, E>,
    ctx: &'a serenity::Context,
    interaction: &'a serenity::ApplicationCommandInteraction,
    // Need to pass this in from outside because of lifetime issues
    has_sent_initial_response: &'a std::sync::atomic::AtomicBool,
    // Need to pass this in from outside because of lifetime issues
    invocation_data: &'a tokio::sync::Mutex<Box<dyn std::any::Any + Send + Sync>>,
<<<<<<< HEAD
    // Need to pass this in from outside because of lifetime issues
    options: &'a [serenity::ResolvedOption<'a>],
) -> Result<(), Option<(crate::FrameworkError<'a, U, E>, &'a crate::Command<U, E>)>> {
=======
) -> Result<(), crate::FrameworkError<'a, U, E>> {
>>>>>>> df788fee
    let ctx = extract_command_and_run_checks(
        framework,
        ctx,
        crate::ApplicationCommandOrAutocompleteInteraction::ApplicationCommand(interaction),
        has_sent_initial_response,
        invocation_data,
        options,
    )
    .await?;

    (framework.options.pre_command)(crate::Context::Application(ctx)).await;

    // Check which interaction type we received and grab the command action and, if context menu,
    // the resolved click target, and execute the action
    let command_structure_mismatch_error = crate::FrameworkError::CommandStructureMismatch {
        ctx,
        description: "received interaction type but command contained no \
                matching action or interaction contained no matching context menu object",
    };
    let action_result = match interaction.data.kind {
        serenity::CommandType::ChatInput => {
            let action = ctx
                .command
                .slash_action
                .ok_or(command_structure_mismatch_error)?;
            action(ctx).await
        }
        serenity::CommandType::User => {
            match (ctx.command.context_menu_action, interaction.data.target()) {
                (
                    Some(crate::ContextMenuCommandAction::User(action)),
                    Some(serenity::ResolvedTarget::User(user, _)),
                ) => action(ctx, user.clone()).await,
                _ => return Err(command_structure_mismatch_error),
            }
        }
        serenity::CommandType::Message => {
            match (ctx.command.context_menu_action, interaction.data.target()) {
                (
                    Some(crate::ContextMenuCommandAction::Message(action)),
                    Some(serenity::ResolvedTarget::Message(message)),
                ) => action(ctx, message.clone()).await,
                _ => return Err(command_structure_mismatch_error),
            }
        }
        other => {
            log::warn!("unknown interaction command type: {:?}", other);
            return Ok(());
        }
    };
    action_result?;

    (framework.options.post_command)(crate::Context::Application(ctx)).await;

    Ok(())
}

/// Dispatches this interaction onto framework commands, i.e. runs the associated autocomplete
/// callback
pub async fn dispatch_autocomplete<'a, U, E>(
    framework: crate::FrameworkContext<'a, U, E>,
    ctx: &'a serenity::Context,
    interaction: &'a serenity::ApplicationCommandInteraction,
    // Need to pass this in from outside because of lifetime issues
    has_sent_initial_response: &'a std::sync::atomic::AtomicBool,
    // Need to pass this in from outside because of lifetime issues
    invocation_data: &'a tokio::sync::Mutex<Box<dyn std::any::Any + Send + Sync>>,
<<<<<<< HEAD
    // Need to pass this in from outside because of lifetime issues
    options: &'a [serenity::ResolvedOption<'a>],
) -> Result<(), Option<(crate::FrameworkError<'a, U, E>, &'a crate::Command<U, E>)>> {
=======
) -> Result<(), crate::FrameworkError<'a, U, E>> {
>>>>>>> df788fee
    let ctx = extract_command_and_run_checks(
        framework,
        ctx,
        crate::ApplicationCommandOrAutocompleteInteraction::Autocomplete(interaction),
        has_sent_initial_response,
        invocation_data,
        options,
    )
    .await?;

    // Find which parameter is focused by the user
<<<<<<< HEAD
    let (focused_option_name, partial_input) = ctx
        .args
        .iter()
        .find_map(|o| match &o.value {
            serenity::ResolvedValue::Autocomplete { value, .. } => Some((&o.name, value)),
            _ => None,
        })
        .ok_or(None)?;
=======
    let focused_option = match ctx.args.iter().find(|o| o.focused) {
        Some(x) => x,
        None => {
            log::warn!("no option is focused in autocomplete interaction");
            return Ok(());
        }
    };
>>>>>>> df788fee

    // Find the matching parameter from our Command object
    let parameters = &ctx.command.parameters;
    let focused_parameter = parameters
        .iter()
<<<<<<< HEAD
        .find(|p| &p.name == focused_option_name)
        .ok_or(None)?;

    // If this parameter supports autocomplete...
    if let Some(autocomplete_callback) = focused_parameter.autocomplete_callback {
        #[allow(unused_imports)]
        use ::serenity::json::prelude::*; // as_str() access via trait for simd-json

        // Generate an autocomplete response
        let autocomplete_response = match autocomplete_callback(ctx, partial_input).await {
            Ok(x) => x,
            Err(e) => {
                log::warn!("couldn't generate autocomplete response: {}", e);
                return Err(None);
            }
        };

        // Send the generates autocomplete response
        if let Err(e) = interaction
            .create_autocomplete_response(&ctx.discord.http, autocomplete_response)
            .await
        {
            log::warn!("couldn't send autocomplete response: {}", e);
=======
        .find(|p| p.name == focused_option.name)
        .ok_or(crate::FrameworkError::CommandStructureMismatch {
            ctx,
            description: "focused autocomplete parameter name not recognized",
        })?;

    // Only continue if this parameter supports autocomplete and Discord has given us a partial value
    let (autocomplete_callback, partial_input) = match (
        focused_parameter.autocomplete_callback,
        &focused_option.value,
    ) {
        (Some(a), Some(b)) => (a, b),
        _ => return Ok(()),
    };

    #[allow(unused_imports)]
    use ::serenity::json::prelude::*; // as_str() access via trait for simd-json

    // Generate an autocomplete response
    let partial_input =
        partial_input
            .as_str()
            .ok_or(crate::FrameworkError::CommandStructureMismatch {
                ctx,
                description: "unexpected non-string autocomplete input",
            })?;
    let autocomplete_response = match autocomplete_callback(ctx, partial_input).await {
        Ok(x) => x,
        Err(e) => {
            log::warn!("couldn't generate autocomplete response: {}", e);
            return Ok(());
>>>>>>> df788fee
        }
    };

    // Send the generates autocomplete response
    if let Err(e) = interaction
        .create_autocomplete_response(&ctx.discord.http, |b| {
            *b = autocomplete_response;
            b
        })
        .await
    {
        log::warn!("couldn't send autocomplete response: {}", e);
    }

    Ok(())
}<|MERGE_RESOLUTION|>--- conflicted
+++ resolved
@@ -41,15 +41,8 @@
     // need to pass the following in for lifetime reasons
     has_sent_initial_response: &'a std::sync::atomic::AtomicBool,
     invocation_data: &'a tokio::sync::Mutex<Box<dyn std::any::Any + Send + Sync>>,
-<<<<<<< HEAD
     options: &'a [serenity::ResolvedOption<'a>],
-) -> Result<
-    crate::ApplicationContext<'a, U, E>,
-    Option<(crate::FrameworkError<'a, U, E>, &'a crate::Command<U, E>)>,
-> {
-=======
 ) -> Result<crate::ApplicationContext<'a, U, E>, crate::FrameworkError<'a, U, E>> {
->>>>>>> df788fee
     let search_result = find_matching_command(
         &interaction.data().name,
         options,
@@ -88,13 +81,9 @@
     has_sent_initial_response: &'a std::sync::atomic::AtomicBool,
     // Need to pass this in from outside because of lifetime issues
     invocation_data: &'a tokio::sync::Mutex<Box<dyn std::any::Any + Send + Sync>>,
-<<<<<<< HEAD
     // Need to pass this in from outside because of lifetime issues
     options: &'a [serenity::ResolvedOption<'a>],
-) -> Result<(), Option<(crate::FrameworkError<'a, U, E>, &'a crate::Command<U, E>)>> {
-=======
 ) -> Result<(), crate::FrameworkError<'a, U, E>> {
->>>>>>> df788fee
     let ctx = extract_command_and_run_checks(
         framework,
         ctx,
@@ -162,13 +151,9 @@
     has_sent_initial_response: &'a std::sync::atomic::AtomicBool,
     // Need to pass this in from outside because of lifetime issues
     invocation_data: &'a tokio::sync::Mutex<Box<dyn std::any::Any + Send + Sync>>,
-<<<<<<< HEAD
     // Need to pass this in from outside because of lifetime issues
     options: &'a [serenity::ResolvedOption<'a>],
-) -> Result<(), Option<(crate::FrameworkError<'a, U, E>, &'a crate::Command<U, E>)>> {
-=======
 ) -> Result<(), crate::FrameworkError<'a, U, E>> {
->>>>>>> df788fee
     let ctx = extract_command_and_run_checks(
         framework,
         ctx,
@@ -180,66 +165,30 @@
     .await?;
 
     // Find which parameter is focused by the user
-<<<<<<< HEAD
-    let (focused_option_name, partial_input) = ctx
-        .args
-        .iter()
-        .find_map(|o| match &o.value {
-            serenity::ResolvedValue::Autocomplete { value, .. } => Some((&o.name, value)),
-            _ => None,
-        })
-        .ok_or(None)?;
-=======
-    let focused_option = match ctx.args.iter().find(|o| o.focused) {
+    let (focused_option_name, partial_input) = match ctx.args.iter().find_map(|o| match &o.value {
+        serenity::ResolvedValue::Autocomplete { value, .. } => Some((&o.name, value)),
+        _ => None,
+    }) {
         Some(x) => x,
         None => {
             log::warn!("no option is focused in autocomplete interaction");
             return Ok(());
         }
     };
->>>>>>> df788fee
 
     // Find the matching parameter from our Command object
     let parameters = &ctx.command.parameters;
     let focused_parameter = parameters
         .iter()
-<<<<<<< HEAD
-        .find(|p| &p.name == focused_option_name)
-        .ok_or(None)?;
-
-    // If this parameter supports autocomplete...
-    if let Some(autocomplete_callback) = focused_parameter.autocomplete_callback {
-        #[allow(unused_imports)]
-        use ::serenity::json::prelude::*; // as_str() access via trait for simd-json
-
-        // Generate an autocomplete response
-        let autocomplete_response = match autocomplete_callback(ctx, partial_input).await {
-            Ok(x) => x,
-            Err(e) => {
-                log::warn!("couldn't generate autocomplete response: {}", e);
-                return Err(None);
-            }
-        };
-
-        // Send the generates autocomplete response
-        if let Err(e) = interaction
-            .create_autocomplete_response(&ctx.discord.http, autocomplete_response)
-            .await
-        {
-            log::warn!("couldn't send autocomplete response: {}", e);
-=======
-        .find(|p| p.name == focused_option.name)
+        .find(|p| p.name == *focused_option_name)
         .ok_or(crate::FrameworkError::CommandStructureMismatch {
             ctx,
             description: "focused autocomplete parameter name not recognized",
         })?;
 
     // Only continue if this parameter supports autocomplete and Discord has given us a partial value
-    let (autocomplete_callback, partial_input) = match (
-        focused_parameter.autocomplete_callback,
-        &focused_option.value,
-    ) {
-        (Some(a), Some(b)) => (a, b),
+    let autocomplete_callback = match focused_parameter.autocomplete_callback {
+        Some(x) => x,
         _ => return Ok(()),
     };
 
@@ -247,28 +196,17 @@
     use ::serenity::json::prelude::*; // as_str() access via trait for simd-json
 
     // Generate an autocomplete response
-    let partial_input =
-        partial_input
-            .as_str()
-            .ok_or(crate::FrameworkError::CommandStructureMismatch {
-                ctx,
-                description: "unexpected non-string autocomplete input",
-            })?;
     let autocomplete_response = match autocomplete_callback(ctx, partial_input).await {
         Ok(x) => x,
         Err(e) => {
             log::warn!("couldn't generate autocomplete response: {}", e);
             return Ok(());
->>>>>>> df788fee
         }
     };
 
     // Send the generates autocomplete response
     if let Err(e) = interaction
-        .create_autocomplete_response(&ctx.discord.http, |b| {
-            *b = autocomplete_response;
-            b
-        })
+        .create_autocomplete_response(&ctx.discord.http, autocomplete_response)
         .await
     {
         log::warn!("couldn't send autocomplete response: {}", e);
