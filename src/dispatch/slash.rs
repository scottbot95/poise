//! Dispatches interactions onto framework commands

use crate::serenity_prelude as serenity;

/// Check if the interaction with the given name and arguments matches any framework command
fn find_matching_command<'a, 'b, U, E>(
    interaction_name: &str,
    interaction_options: &'b [serenity::ResolvedOption<'b>],
    commands: &'a [crate::Command<U, E>],
    parent_commands: &mut Vec<&'a crate::Command<U, E>>,
) -> Option<(&'a crate::Command<U, E>, &'b [serenity::ResolvedOption<'b>])> {
    commands.iter().find_map(|cmd| {
        if interaction_name != cmd.name
            && Some(interaction_name) != cmd.context_menu_name.as_deref()
        {
            return None;
        }

        if let Some((sub_interaction_name, sub_interaction_options)) = interaction_options
            .iter()
            .find_map(|option| match &option.value {
                serenity::ResolvedValue::SubCommand(o)
                | serenity::ResolvedValue::SubCommandGroup(o) => Some((&option.name, o)),
                _ => None,
            })
        {
            parent_commands.push(cmd);
            find_matching_command(
                sub_interaction_name,
                sub_interaction_options,
                &cmd.subcommands,
                parent_commands,
            )
        } else {
            Some((cmd, interaction_options))
        }
    })
}

/// Parses an `Interaction` into a [`crate::ApplicationContext`] using some context data.
///
/// After this, the [`crate::ApplicationContext`] should be passed into [`run_command`] or
/// [`run_autocomplete`].
fn extract_command<'a, U, E>(
    framework: crate::FrameworkContext<'a, U, E>,
    ctx: &'a serenity::Context,
    interaction: crate::CommandOrAutocompleteInteraction<'a>,
    // need to pass the following in for lifetime reasons
    has_sent_initial_response: &'a std::sync::atomic::AtomicBool,
    invocation_data: &'a tokio::sync::Mutex<Box<dyn std::any::Any + Send + Sync>>,
    options: &'a [serenity::ResolvedOption<'a>],
    parent_commands: &'a mut Vec<&'a crate::Command<U, E>>,
) -> Result<crate::ApplicationContext<'a, U, E>, crate::FrameworkError<'a, U, E>> {
    let search_result = find_matching_command(
        &interaction.data().name,
        options,
        &framework.options.commands,
        parent_commands,
    );
    let (command, leaf_interaction_options) =
        search_result.ok_or(crate::FrameworkError::UnknownInteraction {
            ctx,
            framework,
            interaction,
        })?;

    Ok(crate::ApplicationContext {
        data: framework.user_data,
        serenity_context: ctx,
        framework,
        interaction,
        args: leaf_interaction_options,
        command,
        parent_commands,
        has_sent_initial_response,
        invocation_data,
        __non_exhaustive: (),
    })
}

/// Given an interaction, finds the matching framework command and checks if the user is allowed
/// access
pub async fn extract_command_and_run_checks<'a, U, E>(
    framework: crate::FrameworkContext<'a, U, E>,
    ctx: &'a serenity::Context,
<<<<<<< HEAD
    interaction: &'a serenity::CommandInteraction,
    // Need to pass this in from outside because of lifetime issues
=======
    interaction: crate::ApplicationCommandOrAutocompleteInteraction<'a>,
>>>>>>> 8e155706
    has_sent_initial_response: &'a std::sync::atomic::AtomicBool,
    invocation_data: &'a tokio::sync::Mutex<Box<dyn std::any::Any + Send + Sync>>,
<<<<<<< HEAD
    // Need to pass this in from outside because of lifetime issues
    options: &'a [serenity::ResolvedOption<'a>],
    // Need to pass this in from outside because of lifetime issues
=======
>>>>>>> 8e155706
    parent_commands: &'a mut Vec<&'a crate::Command<U, E>>,
) -> Result<crate::ApplicationContext<'a, U, E>, crate::FrameworkError<'a, U, E>> {
    let ctx = extract_command(
        framework,
        ctx,
<<<<<<< HEAD
        crate::CommandOrAutocompleteInteraction::Command(interaction),
=======
        interaction,
>>>>>>> 8e155706
        has_sent_initial_response,
        invocation_data,
        options,
        parent_commands,
    )?;
    super::common::check_permissions_and_cooldown(ctx.into()).await?;
    Ok(ctx)
}

/// Given the extracted application command data from [`extract_command`], runs the command,
/// including all the before and after code like checks.
async fn run_command<U, E>(
    ctx: crate::ApplicationContext<'_, U, E>,
) -> Result<(), crate::FrameworkError<'_, U, E>> {
    super::common::check_permissions_and_cooldown(ctx.into()).await?;

    (ctx.framework.options.pre_command)(crate::Context::Application(ctx)).await;

    // Check which interaction type we received and grab the command action and, if context menu,
    // the resolved click target, and execute the action
    let command_structure_mismatch_error = crate::FrameworkError::CommandStructureMismatch {
        ctx,
        description: "received interaction type but command contained no \
                matching action or interaction contained no matching context menu object",
    };
    let action_result = match ctx.interaction.data().kind {
        serenity::CommandType::ChatInput => {
            let action = ctx
                .command
                .slash_action
                .ok_or(command_structure_mismatch_error)?;
            action(ctx).await
        }
        serenity::CommandType::User => {
<<<<<<< HEAD
            match (ctx.command.context_menu_action, interaction.data.target()) {
=======
            match (
                ctx.command.context_menu_action,
                &ctx.interaction.data().target(),
            ) {
>>>>>>> 8e155706
                (
                    Some(crate::ContextMenuCommandAction::User(action)),
                    Some(serenity::ResolvedTarget::User(user, _)),
                ) => action(ctx, user.clone()).await,
                _ => return Err(command_structure_mismatch_error),
            }
        }
        serenity::CommandType::Message => {
<<<<<<< HEAD
            match (ctx.command.context_menu_action, interaction.data.target()) {
=======
            match (
                ctx.command.context_menu_action,
                &ctx.interaction.data().target(),
            ) {
>>>>>>> 8e155706
                (
                    Some(crate::ContextMenuCommandAction::Message(action)),
                    Some(serenity::ResolvedTarget::Message(message)),
                ) => action(ctx, message.clone()).await,
                _ => return Err(command_structure_mismatch_error),
            }
        }
        other => {
            log::warn!("unknown interaction command type: {:?}", other);
            return Ok(());
        }
    };
    action_result?;

    (ctx.framework.options.post_command)(crate::Context::Application(ctx)).await;

    Ok(())
}

/// Dispatches this interaction onto framework commands, i.e. runs the associated command
pub async fn dispatch_interaction<'a, U, E>(
    framework: crate::FrameworkContext<'a, U, E>,
    ctx: &'a serenity::Context,
<<<<<<< HEAD
    interaction: &'a serenity::CommandInteraction,
=======
    interaction: &'a serenity::ApplicationCommandInteraction,
>>>>>>> 8e155706
    // Need to pass this in from outside because of lifetime issues
    has_sent_initial_response: &'a std::sync::atomic::AtomicBool,
    // Need to pass this in from outside because of lifetime issues
    invocation_data: &'a tokio::sync::Mutex<Box<dyn std::any::Any + Send + Sync>>,
    // Need to pass this in from outside because of lifetime issues
    options: &'a [serenity::ResolvedOption<'a>],
    // Need to pass this in from outside because of lifetime issues
    parent_commands: &'a mut Vec<&'a crate::Command<U, E>>,
) -> Result<(), crate::FrameworkError<'a, U, E>> {
    let ctx = extract_command(
        framework,
        ctx,
<<<<<<< HEAD
        crate::CommandOrAutocompleteInteraction::Autocomplete(interaction),
=======
        crate::ApplicationCommandOrAutocompleteInteraction::ApplicationCommand(interaction),
>>>>>>> 8e155706
        has_sent_initial_response,
        invocation_data,
        options,
        parent_commands,
    )?;

    crate::catch_unwind_maybe(run_command(ctx))
        .await
        .map_err(|payload| crate::FrameworkError::CommandPanic {
            payload,
            ctx: ctx.into(),
        })??;

    Ok(())
}

/// Given the extracted application command data from [`extract_command`], runs the autocomplete
/// callbacks, including all the before and after code like checks.
async fn run_autocomplete<U, E>(
    ctx: crate::ApplicationContext<'_, U, E>,
) -> Result<(), crate::FrameworkError<'_, U, E>> {
    super::common::check_permissions_and_cooldown(ctx.into()).await?;

    // Find which parameter is focused by the user
    let (focused_option_name, partial_input) = match ctx.args.iter().find_map(|o| match &o.value {
        serenity::ResolvedValue::Autocomplete { value, .. } => Some((&o.name, value)),
        _ => None,
    }) {
        Some(x) => x,
        None => {
            log::warn!("no option is focused in autocomplete interaction");
            return Ok(());
        }
    };

    // Find the matching parameter from our Command object
    let parameters = &ctx.command.parameters;
    let focused_parameter = parameters
        .iter()
<<<<<<< HEAD
        .find(|p| p.name == *focused_option_name)
=======
        .find(|p| match &p.name {
            Some(param_name) => *param_name == focused_option.name,
            None => {
                log::warn!("name-less parameter ended up in slash command");
                false
            }
        })
>>>>>>> 8e155706
        .ok_or(crate::FrameworkError::CommandStructureMismatch {
            ctx,
            description: "focused autocomplete parameter name not recognized",
        })?;

    // Only continue if this parameter supports autocomplete and Discord has given us a partial value
    let autocomplete_callback = match focused_parameter.autocomplete_callback {
        Some(x) => x,
        _ => return Ok(()),
    };

    #[allow(unused_imports)]
    use ::serenity::json::prelude::*; // as_str() access via trait for simd-json

    // Generate an autocomplete response
    let autocomplete_response = match autocomplete_callback(ctx, partial_input).await {
        Ok(x) => x,
        Err(e) => {
            log::warn!("couldn't generate autocomplete response: {}", e);
            return Ok(());
        }
    };

    let interaction = match ctx.interaction {
        crate::ApplicationCommandOrAutocompleteInteraction::Autocomplete(x) => x,
        _ => {
            log::warn!("a non-autocomplete interaction was given to run_autocomplete()");
            return Ok(());
        }
    };

    // Send the generates autocomplete response
    if let Err(e) = interaction
<<<<<<< HEAD
        .create_response(
            &ctx.discord.http,
            serenity::CreateInteractionResponse::Autocomplete(autocomplete_response),
        )
=======
        .create_autocomplete_response(&ctx.serenity_context.http, |b| {
            *b = autocomplete_response;
            b
        })
>>>>>>> 8e155706
        .await
    {
        log::warn!("couldn't send autocomplete response: {}", e);
    }

    Ok(())
}

/// Dispatches this interaction onto framework commands, i.e. runs the associated autocomplete
/// callback
pub async fn dispatch_autocomplete<'a, U, E>(
    framework: crate::FrameworkContext<'a, U, E>,
    ctx: &'a serenity::Context,
    interaction: &'a serenity::AutocompleteInteraction,
    // Need to pass this in from outside because of lifetime issues
    has_sent_initial_response: &'a std::sync::atomic::AtomicBool,
    // Need to pass this in from outside because of lifetime issues
    invocation_data: &'a tokio::sync::Mutex<Box<dyn std::any::Any + Send + Sync>>,
    // Need to pass this in from outside because of lifetime issues
    parent_commands: &'a mut Vec<&'a crate::Command<U, E>>,
) -> Result<(), crate::FrameworkError<'a, U, E>> {
    let ctx = extract_command(
        framework,
        ctx,
        crate::ApplicationCommandOrAutocompleteInteraction::Autocomplete(interaction),
        has_sent_initial_response,
        invocation_data,
        parent_commands,
    )?;

    crate::catch_unwind_maybe(run_autocomplete(ctx))
        .await
        .map_err(|payload| crate::FrameworkError::CommandPanic {
            payload,
            ctx: ctx.into(),
        })??;

    Ok(())
}<|MERGE_RESOLUTION|>--- conflicted
+++ resolved
@@ -83,30 +83,17 @@
 pub async fn extract_command_and_run_checks<'a, U, E>(
     framework: crate::FrameworkContext<'a, U, E>,
     ctx: &'a serenity::Context,
-<<<<<<< HEAD
     interaction: &'a serenity::CommandInteraction,
-    // Need to pass this in from outside because of lifetime issues
-=======
-    interaction: crate::ApplicationCommandOrAutocompleteInteraction<'a>,
->>>>>>> 8e155706
+    // need to pass the following in for lifetime reasons
     has_sent_initial_response: &'a std::sync::atomic::AtomicBool,
     invocation_data: &'a tokio::sync::Mutex<Box<dyn std::any::Any + Send + Sync>>,
-<<<<<<< HEAD
-    // Need to pass this in from outside because of lifetime issues
     options: &'a [serenity::ResolvedOption<'a>],
-    // Need to pass this in from outside because of lifetime issues
-=======
->>>>>>> 8e155706
     parent_commands: &'a mut Vec<&'a crate::Command<U, E>>,
 ) -> Result<crate::ApplicationContext<'a, U, E>, crate::FrameworkError<'a, U, E>> {
     let ctx = extract_command(
         framework,
         ctx,
-<<<<<<< HEAD
         crate::CommandOrAutocompleteInteraction::Command(interaction),
-=======
-        interaction,
->>>>>>> 8e155706
         has_sent_initial_response,
         invocation_data,
         options,
@@ -141,34 +128,26 @@
             action(ctx).await
         }
         serenity::CommandType::User => {
-<<<<<<< HEAD
-            match (ctx.command.context_menu_action, interaction.data.target()) {
-=======
             match (
                 ctx.command.context_menu_action,
                 &ctx.interaction.data().target(),
             ) {
->>>>>>> 8e155706
                 (
                     Some(crate::ContextMenuCommandAction::User(action)),
                     Some(serenity::ResolvedTarget::User(user, _)),
-                ) => action(ctx, user.clone()).await,
+                ) => action(ctx, (*user).clone()).await,
                 _ => return Err(command_structure_mismatch_error),
             }
         }
         serenity::CommandType::Message => {
-<<<<<<< HEAD
-            match (ctx.command.context_menu_action, interaction.data.target()) {
-=======
             match (
                 ctx.command.context_menu_action,
                 &ctx.interaction.data().target(),
             ) {
->>>>>>> 8e155706
                 (
                     Some(crate::ContextMenuCommandAction::Message(action)),
                     Some(serenity::ResolvedTarget::Message(message)),
-                ) => action(ctx, message.clone()).await,
+                ) => action(ctx, (*message).clone()).await,
                 _ => return Err(command_structure_mismatch_error),
             }
         }
@@ -188,28 +167,17 @@
 pub async fn dispatch_interaction<'a, U, E>(
     framework: crate::FrameworkContext<'a, U, E>,
     ctx: &'a serenity::Context,
-<<<<<<< HEAD
     interaction: &'a serenity::CommandInteraction,
-=======
-    interaction: &'a serenity::ApplicationCommandInteraction,
->>>>>>> 8e155706
-    // Need to pass this in from outside because of lifetime issues
+    // need to pass the following in for lifetime reasons
     has_sent_initial_response: &'a std::sync::atomic::AtomicBool,
-    // Need to pass this in from outside because of lifetime issues
     invocation_data: &'a tokio::sync::Mutex<Box<dyn std::any::Any + Send + Sync>>,
-    // Need to pass this in from outside because of lifetime issues
     options: &'a [serenity::ResolvedOption<'a>],
-    // Need to pass this in from outside because of lifetime issues
     parent_commands: &'a mut Vec<&'a crate::Command<U, E>>,
 ) -> Result<(), crate::FrameworkError<'a, U, E>> {
     let ctx = extract_command(
         framework,
         ctx,
-<<<<<<< HEAD
-        crate::CommandOrAutocompleteInteraction::Autocomplete(interaction),
-=======
-        crate::ApplicationCommandOrAutocompleteInteraction::ApplicationCommand(interaction),
->>>>>>> 8e155706
+        crate::CommandOrAutocompleteInteraction::Command(interaction),
         has_sent_initial_response,
         invocation_data,
         options,
@@ -249,17 +217,13 @@
     let parameters = &ctx.command.parameters;
     let focused_parameter = parameters
         .iter()
-<<<<<<< HEAD
-        .find(|p| p.name == *focused_option_name)
-=======
         .find(|p| match &p.name {
-            Some(param_name) => *param_name == focused_option.name,
+            Some(param_name) => *param_name == *focused_option_name,
             None => {
                 log::warn!("name-less parameter ended up in slash command");
                 false
             }
         })
->>>>>>> 8e155706
         .ok_or(crate::FrameworkError::CommandStructureMismatch {
             ctx,
             description: "focused autocomplete parameter name not recognized",
@@ -284,7 +248,7 @@
     };
 
     let interaction = match ctx.interaction {
-        crate::ApplicationCommandOrAutocompleteInteraction::Autocomplete(x) => x,
+        crate::CommandOrAutocompleteInteraction::Autocomplete(x) => x,
         _ => {
             log::warn!("a non-autocomplete interaction was given to run_autocomplete()");
             return Ok(());
@@ -293,17 +257,10 @@
 
     // Send the generates autocomplete response
     if let Err(e) = interaction
-<<<<<<< HEAD
         .create_response(
-            &ctx.discord.http,
+            &ctx.serenity_context.http,
             serenity::CreateInteractionResponse::Autocomplete(autocomplete_response),
         )
-=======
-        .create_autocomplete_response(&ctx.serenity_context.http, |b| {
-            *b = autocomplete_response;
-            b
-        })
->>>>>>> 8e155706
         .await
     {
         log::warn!("couldn't send autocomplete response: {}", e);
@@ -317,20 +274,20 @@
 pub async fn dispatch_autocomplete<'a, U, E>(
     framework: crate::FrameworkContext<'a, U, E>,
     ctx: &'a serenity::Context,
-    interaction: &'a serenity::AutocompleteInteraction,
-    // Need to pass this in from outside because of lifetime issues
+    interaction: &'a serenity::CommandInteraction,
+    // need to pass the following in for lifetime reasons
     has_sent_initial_response: &'a std::sync::atomic::AtomicBool,
-    // Need to pass this in from outside because of lifetime issues
     invocation_data: &'a tokio::sync::Mutex<Box<dyn std::any::Any + Send + Sync>>,
-    // Need to pass this in from outside because of lifetime issues
+    options: &'a [serenity::ResolvedOption<'a>],
     parent_commands: &'a mut Vec<&'a crate::Command<U, E>>,
 ) -> Result<(), crate::FrameworkError<'a, U, E>> {
     let ctx = extract_command(
         framework,
         ctx,
-        crate::ApplicationCommandOrAutocompleteInteraction::Autocomplete(interaction),
+        crate::CommandOrAutocompleteInteraction::Autocomplete(interaction),
         has_sent_initial_response,
         invocation_data,
+        options,
         parent_commands,
     )?;
 
