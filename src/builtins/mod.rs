//! Building blocks for common commands like help commands or application command registration
//!
//! This file provides sample commands and utility functions like help menus or error handlers to
//! use as a starting point for the framework.

mod help;
pub use help::*;

mod register;
pub use register::*;

use crate::serenity_prelude as serenity;

/// Utility function to avoid verbose
/// `ctx.send(crate::CreateReply::default().content(...).ephemeral(...))`
async fn say_ephemeral<U, E>(
    ctx: crate::Context<'_, U, E>,
    msg: &str,
    ephemeral: bool,
) -> Result<(), serenity::Error> {
    ctx.send(
        crate::CreateReply::default()
            .content(msg)
            .ephemeral(ephemeral),
    )
    .await?;
    Ok(())
}

/// An error handler that logs errors either via the [`log`] crate or via a Discord message. Set
/// up a logger (e.g. `env_logger::init()`) to see the logged errors from this method.
///
/// If the user invoked the command wrong ([`crate::FrameworkError::ArgumentParse`]), the command
/// help is displayed and the user is directed to the help menu.
///
/// Can return an error if sending the Discord error message failed. You can decide for yourself
/// how to handle this, for example:
/// ```rust,no_run
/// # async { let error: poise::FrameworkError<'_, (), &str> = todo!();
/// if let Err(e) = poise::builtins::on_error(error).await {
///     log::error!("Fatal error while sending error message: {}", e);
/// }
/// # };
/// ```
pub async fn on_error<U, E: std::fmt::Display + std::fmt::Debug>(
    error: crate::FrameworkError<'_, U, E>,
) -> Result<(), serenity::Error> {
    match error {
        crate::FrameworkError::Setup { error, .. } => {
            log::error!("Error in user data setup: {}", error);
        }
        crate::FrameworkError::Listener { error, event, .. } => log::error!(
            "User event listener encountered an error on {} event: {}",
            event.name(),
            error
        ),
        crate::FrameworkError::Command { ctx, error } => {
            let error = error.to_string();
            ctx.say(error).await?;
        }
        crate::FrameworkError::ArgumentParse { ctx, input, error } => {
            // If we caught an argument parse error, give a helpful error message with the
            // command explanation if available
            let usage = match ctx.command().help_text {
                Some(help_text) => help_text(),
                None => "Please check the help menu for usage information".into(),
            };
            let response = if let Some(input) = input {
                format!(
                    "**Cannot parse `{}` as argument: {}**\n{}",
                    input, error, usage
                )
            } else {
                format!("**{}**\n{}", error, usage)
            };
            ctx.say(response).await?;
        }
        crate::FrameworkError::CommandStructureMismatch { ctx, description } => {
            log::error!(
                "Error: failed to deserialize interaction arguments for `/{}`: {}",
                ctx.command.name,
                description,
            );
        }
        crate::FrameworkError::CommandCheckFailed { ctx, error } => {
            log::error!(
                "A command check failed in command {} for user {}: {:?}",
                ctx.command().name,
                ctx.author().name,
                error,
            );
        }
        crate::FrameworkError::CooldownHit {
            remaining_cooldown,
            ctx,
        } => {
            let msg = format!(
                "You're too fast. Please wait {} seconds before retrying",
                remaining_cooldown.as_secs()
            );
            say_ephemeral(ctx, &msg, true).await?;
        }
        crate::FrameworkError::MissingBotPermissions {
            missing_permissions,
            ctx,
        } => {
            let msg = format!(
                "Command cannot be executed because the bot is lacking permissions: {}",
                missing_permissions,
            );
            say_ephemeral(ctx, &msg, true).await?;
        }
        crate::FrameworkError::MissingUserPermissions {
            missing_permissions,
            ctx,
        } => {
            let response = if let Some(missing_permissions) = missing_permissions {
                format!(
                    "You're lacking permissions for `{}{}`: {}",
                    ctx.prefix(),
                    ctx.command().name,
                    missing_permissions,
                )
            } else {
                format!(
                    "You may be lacking permissions for `{}{}`. Not executing for safety",
                    ctx.prefix(),
                    ctx.command().name,
                )
            };
            say_ephemeral(ctx, &response, true).await?;
        }
        crate::FrameworkError::NotAnOwner { ctx } => {
            let response = "Only bot owners can call this command";
            say_ephemeral(ctx, response, true).await?;
        }
        crate::FrameworkError::GuildOnly { ctx } => {
            let response = "You cannot run this command in DMs.";
            say_ephemeral(ctx, response, true).await?;
        }
        crate::FrameworkError::DmOnly { ctx } => {
            let response = "You cannot run this command outside DMs.";
            say_ephemeral(ctx, response, true).await?;
        }
        crate::FrameworkError::NsfwOnly { ctx } => {
            let response = "You cannot run this command outside NSFW channels.";
            say_ephemeral(ctx, response, true).await?;
        }
        crate::FrameworkError::DynamicPrefix { error, msg, .. } => {
            log::error!(
                "Dynamic prefix failed for message {:?}: {}",
                msg.content,
                error
            );
        }
        crate::FrameworkError::UnknownCommand {
            msg_content,
            prefix,
            ..
        } => {
            log::warn!(
                "Recognized prefix `{}`, but didn't recognize command name in `{}`",
                prefix,
                msg_content,
            );
        }
        crate::FrameworkError::UnknownInteraction { interaction, .. } => {
            log::warn!(
                "received unknown interaction \"{}\"",
                interaction.data().name
            );
        }
        crate::FrameworkError::__NonExhaustive => panic!(),
    }

    Ok(())
}

/// An autocomplete function that can be used for the command parameter in your help function.
///
/// See `examples/framework_usage` for an example
pub async fn autocomplete_command<'a, U, E>(
    ctx: crate::Context<'a, U, E>,
    partial: &'a str,
) -> impl Iterator<Item = String> + 'a {
    ctx.framework()
        .options()
        .commands
        .iter()
        .filter(move |cmd| cmd.name.starts_with(partial))
        .map(|cmd| cmd.name.to_string())
}

/// Lists servers of which the bot is a member of, including their member counts, sorted
/// descendingly by member count.
///
/// Non-[public](https://support.discord.com/hc/en-us/articles/360030843331-Enabling-Server-Discovery)
/// guilds are hidden to preserve privacy. When the command is invoked by the bot
/// owner as an application command, the response will be made ephemeral and private guilds are
/// unhidden.
///
/// Example:
/// > I am currently in three servers!
/// > - **A public server** (7123 members)
/// > - [3 private servers with 456 members total]
#[cfg(feature = "cache")]
pub async fn servers<U, E>(ctx: crate::Context<'_, U, E>) -> Result<(), serenity::Error> {
    use std::fmt::Write as _;

    let mut show_private_guilds = false;
    if let crate::Context::Application(_) = ctx {
        if let Ok(app) = ctx.discord().http.get_current_application_info().await {
            if app.owner.id == ctx.author().id {
                show_private_guilds = true;
            }
        }
    }

    /// Stores details of a guild for the purposes of listing it in the bot guild list
    struct Guild {
        /// Name of the guild
        name: String,
        /// Number of members in the guild
        num_members: u64,
        /// Whether the guild is public
        is_public: bool,
    }

    let guild_ids = ctx.discord().cache.guilds();
    let mut num_unavailable_guilds = 0;
    let mut guilds = guild_ids
<<<<<<< HEAD
        .into_iter()
        .filter_map(|guild_id| {
            let guild = ctx.discord().cache.guild(guild_id)?;
            Some(Guild {
=======
        .iter()
        .map(|&guild_id| {
            ctx.discord().cache.guild_field(guild_id, |guild| Guild {
>>>>>>> 00b145c2
                name: guild.name.clone(),
                num_members: guild.member_count,
                is_public: guild.features.iter().any(|x| x == "DISCOVERABLE"),
            })
        })
        .filter_map(|guild| {
            if guild.is_none() {
                num_unavailable_guilds += 1;
            }
            guild
        })
        .collect::<Vec<_>>();
    guilds.sort_by_key(|guild| u64::MAX - guild.num_members); // descending sort

    let mut num_private_guilds = 0;
    let mut num_private_guild_members = 0;
    let mut response = format!("I am currently in {} servers!\n", guild_ids.len());
    for guild in guilds {
        if guild.is_public || show_private_guilds {
            let _ = writeln!(
                response,
                "- **{}** ({} members)",
                guild.name, guild.num_members
            );
        } else {
            num_private_guilds += 1;
            num_private_guild_members += guild.num_members;
        }
    }
    if num_private_guilds > 0 {
        let _ = writeln!(
            response,
            "- [{} private servers with {} members total]",
            num_private_guilds, num_private_guild_members
        );
    }
    if num_unavailable_guilds > 0 {
        let _ = writeln!(
            response,
            "- [{} unavailable servers (cache is not ready yet)]",
            num_unavailable_guilds
        );
    }

    if show_private_guilds {
        response += "\n_Showing private guilds because you are the bot owner_\n";
    }

    say_ephemeral(ctx, &response, show_private_guilds).await?;

    Ok(())
}<|MERGE_RESOLUTION|>--- conflicted
+++ resolved
@@ -229,16 +229,10 @@
     let guild_ids = ctx.discord().cache.guilds();
     let mut num_unavailable_guilds = 0;
     let mut guilds = guild_ids
-<<<<<<< HEAD
-        .into_iter()
-        .filter_map(|guild_id| {
+        .iter()
+        .map(|&guild_id| {
             let guild = ctx.discord().cache.guild(guild_id)?;
             Some(Guild {
-=======
-        .iter()
-        .map(|&guild_id| {
-            ctx.discord().cache.guild_field(guild_id, |guild| Guild {
->>>>>>> 00b145c2
                 name: guild.name.clone(),
                 num_members: guild.member_count,
                 is_public: guild.features.iter().any(|x| x == "DISCOVERABLE"),
