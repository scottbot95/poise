//! Building blocks for common commands like help commands or application command registration
//!
//! This file provides sample commands and utility functions like help menus or error handlers to
//! use as a starting point for the framework.

mod help;
pub use help::*;

mod register;
pub use register::*;

#[cfg(any(feature = "chrono", feature = "time"))]
mod paginate;
#[cfg(any(feature = "chrono", feature = "time"))]
pub use paginate::*;

use crate::serenity_prelude as serenity;

/// Utility function to avoid verbose
/// `ctx.send(crate::CreateReply::default().content(...).ephemeral(...))`
async fn say_ephemeral<U, E>(
    ctx: crate::Context<'_, U, E>,
    msg: &str,
    ephemeral: bool,
) -> Result<(), serenity::Error> {
    ctx.send(
        crate::CreateReply::default()
            .content(msg)
            .ephemeral(ephemeral),
    )
    .await?;
    Ok(())
}

/// An error handler that logs errors either via the [`log`] crate or via a Discord message. Set
/// up a logger (e.g. `env_logger::init()`) to see the logged errors from this method.
///
/// If the user invoked the command wrong ([`crate::FrameworkError::ArgumentParse`]), the command
/// help is displayed and the user is directed to the help menu.
///
/// Can return an error if sending the Discord error message failed. You can decide for yourself
/// how to handle this, for example:
/// ```rust,no_run
/// # async { let error: poise::FrameworkError<'_, (), &str> = todo!();
/// if let Err(e) = poise::builtins::on_error(error).await {
///     log::error!("Fatal error while sending error message: {}", e);
/// }
/// # };
/// ```
pub async fn on_error<U, E: std::fmt::Display + std::fmt::Debug>(
    error: crate::FrameworkError<'_, U, E>,
) -> Result<(), serenity::Error> {
    match error {
        crate::FrameworkError::Setup { error, .. } => {
            eprintln!("Error in user data setup: {}", error);
        }
<<<<<<< HEAD
        crate::FrameworkError::Listener { error, event, .. } => log::error!(
            "User event listener encountered an error on {} event: {}",
            event.snake_case_name(),
=======
        crate::FrameworkError::EventHandler { error, event, .. } => log::error!(
            "User event event handler encountered an error on {} event: {}",
            event.name(),
>>>>>>> 8e155706
            error
        ),
        crate::FrameworkError::Command { ctx, error } => {
            let error = error.to_string();
            eprintln!("An error occured in a command: {}", error);
            ctx.say(error).await?;
        }
        crate::FrameworkError::SubcommandRequired { ctx } => {
            let subcommands = ctx
                .command()
                .subcommands
                .iter()
                .map(|s| &*s.name)
                .collect::<Vec<_>>();
            let response = format!(
                "You must specify one of the following subcommands: {}",
                subcommands.join(", ")
            );
            ctx.send(|b| b.content(response).ephemeral(true)).await?;
        }
        crate::FrameworkError::CommandPanic { ctx, payload: _ } => {
            // Not showing the payload to the user because it may contain sensitive info
            ctx.send(|b| {
                b.embed(|b| {
                    b.title("Internal error")
                        .color((255, 0, 0))
                        .description("An unexpected internal error has occurred.")
                })
                .ephemeral(true)
            })
            .await?;
        }
        crate::FrameworkError::ArgumentParse { ctx, input, error } => {
            // If we caught an argument parse error, give a helpful error message with the
            // command explanation if available
            let usage = match &ctx.command().help_text {
                Some(help_text) => &**help_text,
                None => "Please check the help menu for usage information",
            };
            let response = if let Some(input) = input {
                format!(
                    "**Cannot parse `{}` as argument: {}**\n{}",
                    input, error, usage
                )
            } else {
                format!("**{}**\n{}", error, usage)
            };
            ctx.say(response).await?;
        }
        crate::FrameworkError::CommandStructureMismatch { ctx, description } => {
            log::error!(
                "Error: failed to deserialize interaction arguments for `/{}`: {}",
                ctx.command.name,
                description,
            );
        }
        crate::FrameworkError::CommandCheckFailed { ctx, error } => {
            log::error!(
                "A command check failed in command {} for user {}: {:?}",
                ctx.command().name,
                ctx.author().name,
                error,
            );
        }
        crate::FrameworkError::CooldownHit {
            remaining_cooldown,
            ctx,
        } => {
            let msg = format!(
                "You're too fast. Please wait {} seconds before retrying",
                remaining_cooldown.as_secs()
            );
            say_ephemeral(ctx, &msg, true).await?;
        }
        crate::FrameworkError::MissingBotPermissions {
            missing_permissions,
            ctx,
        } => {
            let msg = format!(
                "Command cannot be executed because the bot is lacking permissions: {}",
                missing_permissions,
            );
            say_ephemeral(ctx, &msg, true).await?;
        }
        crate::FrameworkError::MissingUserPermissions {
            missing_permissions,
            ctx,
        } => {
            let response = if let Some(missing_permissions) = missing_permissions {
                format!(
                    "You're lacking permissions for `{}{}`: {}",
                    ctx.prefix(),
                    ctx.command().name,
                    missing_permissions,
                )
            } else {
                format!(
                    "You may be lacking permissions for `{}{}`. Not executing for safety",
                    ctx.prefix(),
                    ctx.command().name,
                )
            };
            say_ephemeral(ctx, &response, true).await?;
        }
        crate::FrameworkError::NotAnOwner { ctx } => {
            let response = "Only bot owners can call this command";
            say_ephemeral(ctx, response, true).await?;
        }
        crate::FrameworkError::GuildOnly { ctx } => {
            let response = "You cannot run this command in DMs.";
            say_ephemeral(ctx, response, true).await?;
        }
        crate::FrameworkError::DmOnly { ctx } => {
            let response = "You cannot run this command outside DMs.";
            say_ephemeral(ctx, response, true).await?;
        }
        crate::FrameworkError::NsfwOnly { ctx } => {
            let response = "You cannot run this command outside NSFW channels.";
            say_ephemeral(ctx, response, true).await?;
        }
        crate::FrameworkError::DynamicPrefix { error, msg, .. } => {
            log::error!(
                "Dynamic prefix failed for message {:?}: {}",
                msg.content,
                error
            );
        }
        crate::FrameworkError::UnknownCommand {
            msg_content,
            prefix,
            ..
        } => {
            log::warn!(
                "Recognized prefix `{}`, but didn't recognize command name in `{}`",
                prefix,
                msg_content,
            );
        }
        crate::FrameworkError::UnknownInteraction { interaction, .. } => {
            log::warn!(
                "received unknown interaction \"{}\"",
                interaction.data().name
            );
        }
        crate::FrameworkError::__NonExhaustive(unreachable) => match unreachable {},
    }

    Ok(())
}

/// An autocomplete function that can be used for the command parameter in your help function.
///
/// See `examples/framework_usage` for an example
#[allow(clippy::unused_async)] // Required for the return type
pub async fn autocomplete_command<'a, U, E>(
    ctx: crate::Context<'a, U, E>,
    partial: &'a str,
) -> impl Iterator<Item = String> + 'a {
    ctx.framework()
        .options()
        .commands
        .iter()
        .filter(move |cmd| cmd.name.starts_with(partial))
        .map(|cmd| cmd.name.to_string())
}

/// Lists servers of which the bot is a member of, including their member counts, sorted
/// descendingly by member count.
///
/// Non-[public](https://support.discord.com/hc/en-us/articles/360030843331-Enabling-Server-Discovery)
/// guilds are hidden to preserve privacy. When the command is invoked by the bot
/// owner as an application command, the response will be made ephemeral and private guilds are
/// unhidden.
///
/// Example:
/// > I am currently in three servers!
/// > - **A public server** (7123 members)
/// > - [3 private servers with 456 members total]
#[cfg(feature = "cache")]
pub async fn servers<U, E>(ctx: crate::Context<'_, U, E>) -> Result<(), serenity::Error> {
    use std::fmt::Write as _;

<<<<<<< HEAD
    let mut show_private_guilds = false;
    if let crate::Context::Application(_) = ctx {
        if let Ok(app) = ctx.discord().http.get_current_application_info().await {
            if let Some(owner) = &app.owner {
                if owner.id == ctx.author().id {
                    show_private_guilds = true;
                }
            }
        }
    }
=======
    let show_private_guilds = ctx.framework().options().owners.contains(&ctx.author().id);
>>>>>>> 8e155706

    /// Stores details of a guild for the purposes of listing it in the bot guild list
    struct Guild {
        /// Name of the guild
        name: String,
        /// Number of members in the guild
        num_members: u64,
        /// Whether the guild is public
        is_public: bool,
    }

    let guild_ids = ctx.cache().guilds();
    let mut num_unavailable_guilds = 0;
    let mut guilds = guild_ids
        .iter()
        .map(|&guild_id| {
<<<<<<< HEAD
            let guild = ctx.discord().cache.guild(guild_id)?;
            Some(Guild {
=======
            ctx.cache().guild_field(guild_id, |guild| Guild {
>>>>>>> 8e155706
                name: guild.name.clone(),
                num_members: guild.member_count,
                is_public: guild.features.iter().any(|x| x == "DISCOVERABLE"),
            })
        })
        .filter_map(|guild| {
            if guild.is_none() {
                num_unavailable_guilds += 1;
            }
            guild
        })
        .collect::<Vec<_>>();
    guilds.sort_by_key(|guild| u64::MAX - guild.num_members); // descending sort

    let mut num_private_guilds = 0;
    let mut num_private_guild_members = 0;
    let mut response = format!("I am currently in {} servers!\n", guild_ids.len());
    for guild in guilds {
        if guild.is_public || show_private_guilds {
            let _ = writeln!(
                response,
                "- **{}** ({} members)",
                guild.name, guild.num_members
            );
        } else {
            num_private_guilds += 1;
            num_private_guild_members += guild.num_members;
        }
    }
    if num_private_guilds > 0 {
        let _ = writeln!(
            response,
            "- [{} private servers with {} members total]",
            num_private_guilds, num_private_guild_members
        );
    }
    if num_unavailable_guilds > 0 {
        let _ = writeln!(
            response,
            "- [{} unavailable servers (cache is not ready yet)]",
            num_unavailable_guilds
        );
    }

    if show_private_guilds {
        response += "\n_Showing private guilds because you are the bot owner_\n";
    }

    say_ephemeral(ctx, &response, show_private_guilds).await?;

    Ok(())
}<|MERGE_RESOLUTION|>--- conflicted
+++ resolved
@@ -9,9 +9,9 @@
 mod register;
 pub use register::*;
 
-#[cfg(any(feature = "chrono", feature = "time"))]
+#[cfg(feature = "chrono")]
 mod paginate;
-#[cfg(any(feature = "chrono", feature = "time"))]
+#[cfg(feature = "chrono")]
 pub use paginate::*;
 
 use crate::serenity_prelude as serenity;
@@ -54,15 +54,9 @@
         crate::FrameworkError::Setup { error, .. } => {
             eprintln!("Error in user data setup: {}", error);
         }
-<<<<<<< HEAD
-        crate::FrameworkError::Listener { error, event, .. } => log::error!(
-            "User event listener encountered an error on {} event: {}",
-            event.snake_case_name(),
-=======
         crate::FrameworkError::EventHandler { error, event, .. } => log::error!(
             "User event event handler encountered an error on {} event: {}",
-            event.name(),
->>>>>>> 8e155706
+            event.snake_case_name(),
             error
         ),
         crate::FrameworkError::Command { ctx, error } => {
@@ -81,18 +75,18 @@
                 "You must specify one of the following subcommands: {}",
                 subcommands.join(", ")
             );
-            ctx.send(|b| b.content(response).ephemeral(true)).await?;
+            say_ephemeral(ctx, response.as_str(), true).await?;
         }
         crate::FrameworkError::CommandPanic { ctx, payload: _ } => {
             // Not showing the payload to the user because it may contain sensitive info
-            ctx.send(|b| {
-                b.embed(|b| {
-                    b.title("Internal error")
-                        .color((255, 0, 0))
-                        .description("An unexpected internal error has occurred.")
-                })
-                .ephemeral(true)
-            })
+            ctx.send(
+                crate::CreateReply::default().embed(
+                    serenity::CreateEmbed::default()
+                        .title("Internal error")
+                        .color(serenity::Color::RED)
+                        .description("An unexpected internal error has occurred."),
+                ),
+            )
             .await?;
         }
         crate::FrameworkError::ArgumentParse { ctx, input, error } => {
@@ -245,20 +239,7 @@
 pub async fn servers<U, E>(ctx: crate::Context<'_, U, E>) -> Result<(), serenity::Error> {
     use std::fmt::Write as _;
 
-<<<<<<< HEAD
-    let mut show_private_guilds = false;
-    if let crate::Context::Application(_) = ctx {
-        if let Ok(app) = ctx.discord().http.get_current_application_info().await {
-            if let Some(owner) = &app.owner {
-                if owner.id == ctx.author().id {
-                    show_private_guilds = true;
-                }
-            }
-        }
-    }
-=======
     let show_private_guilds = ctx.framework().options().owners.contains(&ctx.author().id);
->>>>>>> 8e155706
 
     /// Stores details of a guild for the purposes of listing it in the bot guild list
     struct Guild {
@@ -275,12 +256,8 @@
     let mut guilds = guild_ids
         .iter()
         .map(|&guild_id| {
-<<<<<<< HEAD
-            let guild = ctx.discord().cache.guild(guild_id)?;
+            let guild = ctx.cache().guild(guild_id)?;
             Some(Guild {
-=======
-            ctx.cache().guild_field(guild_id, |guild| Guild {
->>>>>>> 8e155706
                 name: guild.name.clone(),
                 num_members: guild.member_count,
                 is_public: guild.features.iter().any(|x| x == "DISCOVERABLE"),
